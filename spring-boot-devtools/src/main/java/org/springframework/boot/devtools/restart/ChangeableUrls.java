/*
 * Copyright 2012-2016 the original author or authors.
 *
 * Licensed under the Apache License, Version 2.0 (the "License");
 * you may not use this file except in compliance with the License.
 * You may obtain a copy of the License at
 *
 *      http://www.apache.org/licenses/LICENSE-2.0
 *
 * Unless required by applicable law or agreed to in writing, software
 * distributed under the License is distributed on an "AS IS" BASIS,
 * WITHOUT WARRANTIES OR CONDITIONS OF ANY KIND, either express or implied.
 * See the License for the specific language governing permissions and
 * limitations under the License.
 */

package org.springframework.boot.devtools.restart;

import java.io.File;
import java.io.IOException;
import java.net.MalformedURLException;
import java.net.URL;
import java.net.URLClassLoader;
import java.util.ArrayList;
import java.util.Collection;
import java.util.Collections;
import java.util.Iterator;
import java.util.List;
import java.util.jar.Attributes;
import java.util.jar.JarFile;
import java.util.jar.Manifest;

import org.springframework.boot.devtools.settings.DevToolsSettings;
import org.springframework.util.StringUtils;

/**
 * A filtered collection of URLs which can change after the application has started.
 *
 * @author Phillip Webb
 * @author Andy Wilkinson
 */
final class ChangeableUrls implements Iterable<URL> {

	private final List<URL> urls;

	private ChangeableUrls(URL... urls) {
		DevToolsSettings settings = DevToolsSettings.get();
		List<URL> reloadableUrls = new ArrayList<URL>(urls.length);
		for (URL url : urls) {
			if ((settings.isRestartInclude(url) || isFolderUrl(url.toString()))
					&& !settings.isRestartExclude(url)) {
				reloadableUrls.add(url);
			}
		}
		this.urls = Collections.unmodifiableList(reloadableUrls);
	}

	private boolean isFolderUrl(String urlString) {
		return urlString.startsWith("file:") && urlString.endsWith("/");
	}

	@Override
	public Iterator<URL> iterator() {
		return this.urls.iterator();
	}

	public int size() {
		return this.urls.size();
	}

	public URL[] toArray() {
		return this.urls.toArray(new URL[this.urls.size()]);
	}

	public List<URL> toList() {
		return Collections.unmodifiableList(this.urls);
	}

	@Override
	public String toString() {
		return this.urls.toString();
	}

	public static ChangeableUrls fromUrlClassLoader(URLClassLoader classLoader) {
		List<URL> urls = new ArrayList<URL>();
		for (URL url : classLoader.getURLs()) {
			urls.add(url);
			urls.addAll(getUrlsFromClassPathOfJarManifestIfPossible(url));
		}
		return fromUrls(urls);
	}

	private static List<URL> getUrlsFromClassPathOfJarManifestIfPossible(URL url) {
		JarFile jarFile = getJarFileIfPossible(url);
<<<<<<< HEAD
		if (jarFile == null) {
			return Collections.<URL>emptyList();
		}
		try {
			return getUrlsFromClassPathAttribute(url, jarFile.getManifest());
		}
		catch (IOException ex) {
			throw new IllegalStateException(
					"Failed to read Class-Path attribute from manifest of jar " + url);
=======
		if (jarFile != null) {
			try {
				return getUrlsFromClassPathAttribute(url, jarFile.getManifest());
			}
			catch (IOException ex) {
				throw new IllegalStateException(
						"Failed to read Class-Path attribute from manifest of jar " + url,
						ex);
			}
>>>>>>> e1950e34
		}
	}

	private static JarFile getJarFileIfPossible(URL url) {
		try {
			File file = new File(url.toURI());
			if (file.isFile()) {
				return new JarFile(file);
			}
		}
		catch (Exception ex) {
			// Assume it's not a jar and continue
		}
		return null;
	}

	private static List<URL> getUrlsFromClassPathAttribute(URL base, Manifest manifest) {
		if (manifest == null) {
			return Collections.<URL>emptyList();
		}
		String classPath = manifest.getMainAttributes()
				.getValue(Attributes.Name.CLASS_PATH);
		if (!StringUtils.hasText(classPath)) {
			return Collections.emptyList();
		}
		String[] entries = StringUtils.delimitedListToStringArray(classPath, " ");
		List<URL> urls = new ArrayList<URL>(entries.length);
		for (String entry : entries) {
			try {
				urls.add(new URL(base, entry));
			}
			catch (MalformedURLException ex) {
				throw new IllegalStateException(
						"Class-Path attribute contains malformed URL", ex);
			}
		}
		return urls;
	}

	public static ChangeableUrls fromUrls(Collection<URL> urls) {
		return fromUrls(new ArrayList<URL>(urls).toArray(new URL[urls.size()]));
	}

	public static ChangeableUrls fromUrls(URL... urls) {
		return new ChangeableUrls(urls);
	}

}<|MERGE_RESOLUTION|>--- conflicted
+++ resolved
@@ -92,7 +92,6 @@
 
 	private static List<URL> getUrlsFromClassPathOfJarManifestIfPossible(URL url) {
 		JarFile jarFile = getJarFileIfPossible(url);
-<<<<<<< HEAD
 		if (jarFile == null) {
 			return Collections.<URL>emptyList();
 		}
@@ -101,18 +100,8 @@
 		}
 		catch (IOException ex) {
 			throw new IllegalStateException(
-					"Failed to read Class-Path attribute from manifest of jar " + url);
-=======
-		if (jarFile != null) {
-			try {
-				return getUrlsFromClassPathAttribute(url, jarFile.getManifest());
-			}
-			catch (IOException ex) {
-				throw new IllegalStateException(
-						"Failed to read Class-Path attribute from manifest of jar " + url,
-						ex);
-			}
->>>>>>> e1950e34
+					"Failed to read Class-Path attribute from manifest of jar " + url,
+					ex);
 		}
 	}
 
