--- conflicted
+++ resolved
@@ -43,23 +43,13 @@
 
 		@Bean
 		SecurityFilterChain configure(HttpSecurity http) throws Exception {
-<<<<<<< HEAD
+			http.csrf().disable();
 			http.authorizeRequests((requests) -> {
-				requests.requestMatchers(PathRequest.toStaticResources().atCommonLocations()).permitAll();
 				requests.antMatchers("/public/**").permitAll();
 				requests.anyRequest().fullyAuthenticated();
 			});
 			http.httpBasic();
-			http.formLogin((form) -> {
-				form.loginPage("/login");
-				form.failureUrl("/login?error").permitAll();
-			});
-			http.logout(LogoutConfigurer::permitAll);
-=======
-			http.csrf().disable();
-			http.authorizeRequests((requests) -> requests.anyRequest().fullyAuthenticated());
 			http.formLogin((form) -> form.loginPage("/login").permitAll());
->>>>>>> 12244a8e
 			return http.build();
 		}
 
