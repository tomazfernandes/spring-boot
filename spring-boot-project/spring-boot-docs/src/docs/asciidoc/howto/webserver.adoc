[[howto.webserver]]
== Embedded Web Servers
Each Spring Boot web application includes an embedded web server.
This feature leads to a number of how-to questions, including how to change the embedded server and how to configure the embedded server.
This section answers those questions.



[[howto.webserver.use-another]]
=== Use Another Web Server
Many Spring Boot starters include default embedded containers.

* For servlet stack applications, the `spring-boot-starter-web` includes Tomcat by including `spring-boot-starter-tomcat`, but you can use `spring-boot-starter-jetty` or `spring-boot-starter-undertow` instead.
* For reactive stack applications, the `spring-boot-starter-webflux` includes  Reactor Netty by including `spring-boot-starter-reactor-netty`, but you can use `spring-boot-starter-tomcat`, `spring-boot-starter-jetty`, or `spring-boot-starter-undertow` instead.

When switching to a different HTTP server, you need to swap the default dependencies for those that you need instead.
To help with this process, Spring Boot provides a separate starter for each of the supported HTTP servers.

The following Maven example shows how to exclude Tomcat and include Jetty for Spring MVC:

[source,xml,indent=0,subs="verbatim"]
----
	<properties>
		<servlet-api.version>3.1.0</servlet-api.version>
	</properties>
	<dependency>
		<groupId>org.springframework.boot</groupId>
		<artifactId>spring-boot-starter-web</artifactId>
		<exclusions>
			<!-- Exclude the Tomcat dependency -->
			<exclusion>
				<groupId>org.springframework.boot</groupId>
				<artifactId>spring-boot-starter-tomcat</artifactId>
			</exclusion>
		</exclusions>
	</dependency>
	<!-- Use Jetty instead -->
	<dependency>
		<groupId>org.springframework.boot</groupId>
		<artifactId>spring-boot-starter-jetty</artifactId>
	</dependency>
----

<<<<<<< HEAD
NOTE: The version of the servlet API has been overridden as, unlike Tomcat 9 and Undertow 2, Jetty 9.4 does not support servlet 4.0.
If you wish to use Jetty 10, which does support servlet 4.0, override the `jetty.version` property rather than the `servlet-api.version` property.
=======
NOTE: The version of the Servlet API has been overridden as, unlike Tomcat 9 and Undertow 2, Jetty 9.4 does not support Servlet 4.0.

If you wish to use Jetty 10, you can do so as shown in the following example:

[source,xml,indent=0,subs="verbatim"]
----
	<properties>
		<jetty.version>10.0.8</jetty.version>
	</properties>
	<dependency>
		<groupId>org.springframework.boot</groupId>
		<artifactId>spring-boot-starter-web</artifactId>
		<exclusions>
			<!-- Exclude the Tomcat dependency -->
			<exclusion>
				<groupId>org.springframework.boot</groupId>
				<artifactId>spring-boot-starter-tomcat</artifactId>
			</exclusion>
			<!-- Exclude the Jetty-9 specific dependencies -->
			<exclusion>
				<groupId>org.eclipse.jetty.websocket</groupId>
				<artifactId>websocket-server</artifactId>
			</exclusion>
			<exclusion>
				<groupId>org.eclipse.jetty.websocket</groupId>
				<artifactId>javax-websocket-server-impl</artifactId>
			</exclusion>
		</exclusions>
	</dependency>
	<!-- Use Jetty instead -->
	<dependency>
		<groupId>org.springframework.boot</groupId>
		<artifactId>spring-boot-starter-jetty</artifactId>
	</dependency>
----

Note that along with excluding the Tomcat starter, a couple of Jetty9-specific dependencies also need to be excluded.
>>>>>>> d0883ba6

The following Gradle example configures the necessary dependencies and a {gradle-docs}/resolution_rules.html#sec:module_replacement[module replacement] to use Undertow in place of Reactor Netty for Spring WebFlux:

[source,gradle,indent=0,subs="verbatim"]
----
	dependencies {
		implementation "org.springframework.boot:spring-boot-starter-undertow"
		implementation "org.springframework.boot:spring-boot-starter-webflux"
		modules {
			module("org.springframework.boot:spring-boot-starter-reactor-netty") {
				replacedBy("org.springframework.boot:spring-boot-starter-undertow", "Use Undertow instead of Reactor Netty")
			}
		}
	}
----

NOTE: `spring-boot-starter-reactor-netty` is required to use the `WebClient` class, so you may need to keep a dependency on Netty even when you need to include a different HTTP server.



[[howto.webserver.disable]]
=== Disabling the Web Server
If your classpath contains the necessary bits to start a web server, Spring Boot will automatically start it.
To disable this behavior configure the `WebApplicationType` in your `application.properties`, as shown in the following example:

[source,yaml,indent=0,subs="verbatim",configprops,configblocks]
----
	spring:
	  main:
	    web-application-type: "none"
----



[[howto.webserver.change-port]]
=== Change the HTTP Port
In a standalone application, the main HTTP port defaults to `8080` but can be set with configprop:server.port[] (for example, in `application.properties` or as a System property).
Thanks to relaxed binding of `Environment` values, you can also use configprop:server.port[format=envvar] (for example, as an OS environment variable).

To switch off the HTTP endpoints completely but still create a `WebApplicationContext`, use `server.port=-1` (doing so is sometimes useful for testing).

For more details, see "`<<web#web.servlet.embedded-container.customizing>>`" in the '`Spring Boot Features`' section, or the {spring-boot-autoconfigure-module-code}/web/ServerProperties.java[`ServerProperties`] source code.



[[howto.webserver.use-random-port]]
=== Use a Random Unassigned HTTP Port
To scan for a free port (using OS natives to prevent clashes) use `server.port=0`.



[[howto.webserver.discover-port]]
=== Discover the HTTP Port at Runtime
You can access the port the server is running on from log output or from the `WebServerApplicationContext` through its `WebServer`.
The best way to get that and be sure it has been initialized is to add a `@Bean` of type `ApplicationListener<WebServerInitializedEvent>` and pull the container out of the event when it is published.

Tests that use `@SpringBootTest(webEnvironment=WebEnvironment.RANDOM_PORT)` can also inject the actual port into a field by using the `@LocalServerPort` annotation, as shown in the following example:

[source,java,indent=0,subs="verbatim"]
----
include::{docs-java}/howto/webserver/discoverport/MyWebIntegrationTests.java[]
----

[NOTE]
====
`@LocalServerPort` is a meta-annotation for `@Value("${local.server.port}")`.
Do not try to inject the port in a regular application.
As we just saw, the value is set only after the container has been initialized.
Contrary to a test, application code callbacks are processed early (before the value is actually available).
====



[[howto.webserver.enable-response-compression]]
=== Enable HTTP Response Compression
HTTP response compression is supported by Jetty, Tomcat, and Undertow.
It can be enabled in `application.properties`, as follows:

[source,yaml,indent=0,subs="verbatim",configprops,configblocks]
----
	server:
	  compression:
	    enabled: true
----

By default, responses must be at least 2048 bytes in length for compression to be performed.
You can configure this behavior by setting the configprop:server.compression.min-response-size[] property.

By default, responses are compressed only if their content type is one of the following:

* `text/html`
* `text/xml`
* `text/plain`
* `text/css`
* `text/javascript`
* `application/javascript`
* `application/json`
* `application/xml`

You can configure this behavior by setting the configprop:server.compression.mime-types[] property.



[[howto.webserver.configure-ssl]]
=== Configure SSL
SSL can be configured declaratively by setting the various `+server.ssl.*+` properties, typically in `application.properties` or `application.yml`.
The following example shows setting SSL properties in `application.properties`:

[source,yaml,indent=0,subs="verbatim",configprops,configblocks]
----
	server:
	  port: 8443
	  ssl:
	    key-store: "classpath:keystore.jks"
	    key-store-password: "secret"
	    key-password: "another-secret"
----

See {spring-boot-module-code}/web/server/Ssl.java[`Ssl`] for details of all of the supported properties.

Using configuration such as the preceding example means the application no longer supports a plain HTTP connector at port 8080.
Spring Boot does not support the configuration of both an HTTP connector and an HTTPS connector through `application.properties`.
If you want to have both, you need to configure one of them programmatically.
We recommend using `application.properties` to configure HTTPS, as the HTTP connector is the easier of the two to configure programmatically.



[[howto.webserver.configure-http2]]
=== Configure HTTP/2
You can enable HTTP/2 support in your Spring Boot application with the configprop:server.http2.enabled[] configuration property.
Both `h2` (HTTP/2 over TLS) and `h2c` (HTTP/2 over TCP) are supported.
To use `h2`, SSL must also be enabled.
When SSL is not enabled, `h2c` will be used.
The details of the `h2` support depend on the chosen web server and the application environment, since that protocol is not supported out-of-the-box by all JDK 8 releases.



[[howto.webserver.configure-http2.tomcat]]
==== HTTP/2 with Tomcat
Spring Boot ships by default with Tomcat 9.0.x which supports `h2c` out of the box and `h2` out of the box when using JDK 9 or later.
Alternatively, `h2` can be used on JDK 8 if the `libtcnative` library and its dependencies are installed on the host operating system.

The library directory must be made available, if not already, to the JVM library path.
You can do so with a JVM argument such as `-Djava.library.path=/usr/local/opt/tomcat-native/lib`.
More on this in the https://tomcat.apache.org/tomcat-9.0-doc/apr.html[official Tomcat documentation].

Starting Tomcat 9.0.x on JDK 8 with HTTP/2 and SSL enabled but without that native support logs the following error:

[indent=0,subs="verbatim"]
----
	ERROR 8787 --- [           main] o.a.coyote.http11.Http11NioProtocol      : The upgrade handler [org.apache.coyote.http2.Http2Protocol] for [h2] only supports upgrade via ALPN but has been configured for the ["https-jsse-nio-8443"] connector that does not support ALPN.
----

This error is not fatal, and the application still starts with HTTP/1.1 SSL support.



[[howto.webserver.configure-http2.jetty]]
==== HTTP/2 with Jetty
For HTTP/2 support, Jetty requires the additional `org.eclipse.jetty.http2:http2-server` dependency.
To use `h2c` no other dependencies are required.
To use `h2`, you also need to choose one of the following dependencies, depending on your deployment:

* `org.eclipse.jetty:jetty-alpn-java-server` for applications running on JDK9+
* `org.eclipse.jetty:jetty-alpn-openjdk8-server` for applications running on JDK8u252+
* `org.eclipse.jetty:jetty-alpn-conscrypt-server` and the https://www.conscrypt.org/[Conscrypt library] with no JDK requirement



[[howto.webserver.configure-http2.netty]]
==== HTTP/2 with Reactor Netty
The `spring-boot-webflux-starter` is using by default Reactor Netty as a server.
Reactor Netty supports `h2c` using JDK 8 or later with no additional dependencies.
Reactor Netty supports `h2` using the JDK support with JDK 9 or later.
For JDK 8 environments, or for optimal runtime performance, this server also supports `h2` with native libraries.
To enable that, your application needs to have an additional dependency.

Spring Boot manages the version for the `io.netty:netty-tcnative-boringssl-static` "uber jar", containing native libraries for all platforms.
Developers can choose to import only the required dependencies using a classifier (see https://netty.io/wiki/forked-tomcat-native.html[the Netty official documentation]).



[[howto.webserver.configure-http2.undertow]]
==== HTTP/2 with Undertow
As of Undertow 1.4.0+, both `h2` and `h2c` are supported on JDK 8 without any additional dependencies.



[[howto.webserver.configure]]
=== Configure the Web Server
Generally, you should first consider using one of the many available configuration keys and customize your web server by adding new entries in your `application.properties` or `application.yml` file.
See "`<<howto#howto.properties-and-configuration.discover-build-in-options-for-external-properties>>`").
The `server.{asterisk}` namespace is quite useful here, and it includes namespaces like `server.tomcat.{asterisk}`, `server.jetty.{asterisk}` and others, for server-specific features.
See the list of <<application-properties#appendix.application-properties>>.

The previous sections covered already many common use cases, such as compression, SSL or HTTP/2.
However, if a configuration key does not exist for your use case, you should then look at {spring-boot-module-api}/web/server/WebServerFactoryCustomizer.html[`WebServerFactoryCustomizer`].
You can declare such a component and get access to the server factory relevant to your choice: you should select the variant for the chosen Server (Tomcat, Jetty, Reactor Netty, Undertow) and the chosen web stack (servlet or reactive).

The example below is for Tomcat with the `spring-boot-starter-web` (servlet stack):

[source,java,indent=0,subs="verbatim"]
----
include::{docs-java}/howto/webserver/configure/MyTomcatWebServerCustomizer.java[]
----

NOTE: Spring Boot uses that infrastructure internally to auto-configure the server.
Auto-configured `WebServerFactoryCustomizer` beans have an order of `0` and will be processed before any user-defined customizers, unless it has an explicit order that states otherwise.

Once you have got access to a `WebServerFactory` using the customizer, you can use it to configure specific parts, like connectors, server resources, or the server itself - all using server-specific APIs.

In addition Spring Boot provides:

[[howto-configure-webserver-customizers]]
[cols="1,2,2", options="header"]
|===
| Server | Servlet stack | Reactive stack

| Tomcat
| `TomcatServletWebServerFactory`
| `TomcatReactiveWebServerFactory`

| Jetty
| `JettyServletWebServerFactory`
| `JettyReactiveWebServerFactory`

| Undertow
| `UndertowServletWebServerFactory`
| `UndertowReactiveWebServerFactory`

| Reactor
| N/A
| `NettyReactiveWebServerFactory`
|===

As a last resort, you can also declare your own `WebServerFactory` bean, which will override the one provided by Spring Boot.
When you do so, auto-configured customizers are still applied on your custom factory, so use that option carefully.



[[howto.webserver.add-servlet-filter-listener]]
=== Add a Servlet, Filter, or Listener to an Application
In a servlet stack application, that is with the `spring-boot-starter-web`, there are two ways to add `Servlet`, `Filter`, `ServletContextListener`, and the other listeners supported by the Servlet API to your application:

* <<howto#howto.webserver.add-servlet-filter-listener.spring-bean>>
* <<howto#howto.webserver.add-servlet-filter-listener.using-scanning>>



[[howto.webserver.add-servlet-filter-listener.spring-bean]]
==== Add a Servlet, Filter, or Listener by Using a Spring Bean
To add a `Servlet`, `Filter`, or servlet `*Listener` by using a Spring bean, you must provide a `@Bean` definition for it.
Doing so can be very useful when you want to inject configuration or dependencies.
However, you must be very careful that they do not cause eager initialization of too many other beans, because they have to be installed in the container very early in the application lifecycle.
(For example, it is not a good idea to have them depend on your `DataSource` or JPA configuration.)
You can work around such restrictions by initializing the beans lazily when first used instead of on initialization.

In the case of filters and servlets, you can also add mappings and init parameters by adding a `FilterRegistrationBean` or a `ServletRegistrationBean` instead of or in addition to the underlying component.

[NOTE]
====
If no `dispatcherType` is specified on a filter registration, `REQUEST` is used.
This aligns with the servlet specification's default dispatcher type.
====

Like any other Spring bean, you can define the order of servlet filter beans; please make sure to check the "`<<web#web.servlet.embedded-container.servlets-filters-listeners.beans>>`" section.



[[howto.webserver.add-servlet-filter-listener.spring-bean.disable]]
===== Disable Registration of a Servlet or Filter
As <<howto#howto.webserver.add-servlet-filter-listener.spring-bean,described earlier>>, any `Servlet` or `Filter` beans are registered with the servlet container automatically.
To disable registration of a particular `Filter` or `Servlet` bean, create a registration bean for it and mark it as disabled, as shown in the following example:

[source,java,indent=0,subs="verbatim"]
----
include::{docs-java}/howto/webserver/addservletfilterlistener/springbean/disable/MyFilterConfiguration.java[]
----



[[howto.webserver.add-servlet-filter-listener.using-scanning]]
==== Add Servlets, Filters, and Listeners by Using Classpath Scanning
`@WebServlet`, `@WebFilter`, and `@WebListener` annotated classes can be automatically registered with an embedded servlet container by annotating a `@Configuration` class with `@ServletComponentScan` and specifying the package(s) containing the components that you want to register.
By default, `@ServletComponentScan` scans from the package of the annotated class.



[[howto.webserver.configure-access-logs]]
=== Configure Access Logging
Access logs can be configured for Tomcat, Undertow, and Jetty through their respective namespaces.

For instance, the following settings log access on Tomcat with a {tomcat-docs}/config/valve.html#Access_Logging[custom pattern].

[source,yaml,indent=0,subs="verbatim",configprops,configblocks]
----
	server:
	  tomcat:
	    basedir: "my-tomcat"
	    accesslog:
	      enabled: true
	      pattern: "%t %a %r %s (%D ms)"
----

NOTE: The default location for logs is a `logs` directory relative to the Tomcat base directory.
By default, the `logs` directory is a temporary directory, so you may want to fix Tomcat's base directory or use an absolute path for the logs.
In the preceding example, the logs are available in `my-tomcat/logs` relative to the working directory of the application.

Access logging for Undertow can be configured in a similar fashion, as shown in the following example:

[source,yaml,indent=0,subs="verbatim",configprops,configblocks]
----
	server:
	  undertow:
	    accesslog:
	      enabled: true
	      pattern: "%t %a %r %s (%D ms)"
----

Logs are stored in a `logs` directory relative to the working directory of the application.
You can customize this location by setting the configprop:server.undertow.accesslog.dir[] property.

Finally, access logging for Jetty can also be configured as follows:

[source,yaml,indent=0,subs="verbatim",configprops,configblocks]
----
	server:
	  jetty:
	    accesslog:
	      enabled: true
	      filename: "/var/log/jetty-access.log"
----

By default, logs are redirected to `System.err`.
For more details, see the Jetty documentation.



[[howto.webserver.use-behind-a-proxy-server]]
=== Running Behind a Front-end Proxy Server
If your application is running behind a proxy, a load-balancer or in the cloud, the request information (like the host, port, scheme...) might change along the way.
Your application may be running on `10.10.10.10:8080`, but HTTP clients should only see `example.org`.

https://tools.ietf.org/html/rfc7239[RFC7239 "Forwarded Headers"] defines the `Forwarded` HTTP header; proxies can use this header to provide information about the original request.
You can configure your application to read those headers and automatically use that information when creating links and sending them to clients in HTTP 302 responses, JSON documents or HTML pages.
There are also non-standard headers, like `X-Forwarded-Host`, `X-Forwarded-Port`, `X-Forwarded-Proto`, `X-Forwarded-Ssl`, and `X-Forwarded-Prefix`.

If the proxy adds the commonly used `X-Forwarded-For` and `X-Forwarded-Proto` headers, setting `server.forward-headers-strategy` to `NATIVE` is enough to support those.
With this option, the Web servers themselves natively support this feature; you can check their specific documentation to learn about specific behavior.

If this is not enough, Spring Framework provides a {spring-framework-docs}/web.html#filters-forwarded-headers[ForwardedHeaderFilter].
You can register it as a servlet filter in your application by setting `server.forward-headers-strategy` is set to `FRAMEWORK`.

TIP: If you are using Tomcat and terminating SSL at the proxy, configprop:server.tomcat.redirect-context-root[] should be set to `false`.
This allows the `X-Forwarded-Proto` header to be honored before any redirects are performed.

NOTE: If your application runs in Cloud Foundry or Heroku, the configprop:server.forward-headers-strategy[] property defaults to `NATIVE`.
In all other instances, it defaults to `NONE`.



[[howto.webserver.use-behind-a-proxy-server.tomcat]]
==== Customize Tomcat's Proxy Configuration
If you use Tomcat, you can additionally configure the names of the headers used to carry "`forwarded`" information, as shown in the following example:

[source,yaml,indent=0,subs="verbatim",configprops,configblocks]
----
	server:
	  tomcat:
	    remoteip:
	      remote-ip-header: "x-your-remote-ip-header"
	      protocol-header: "x-your-protocol-header"
----

Tomcat is also configured with a default regular expression that matches internal proxies that are to be trusted.
By default, IP addresses in `10/8`, `192.168/16`, `169.254/16` and `127/8` are trusted.
You can customize the valve's configuration by adding an entry to `application.properties`, as shown in the following example:

[source,yaml,indent=0,subs="verbatim",configprops,configblocks]
----
	server:
	  tomcat:
	    remoteip:
	      internal-proxies: "192\\.168\\.\\d{1,3}\\.\\d{1,3}"
----

NOTE: You can trust all proxies by setting the `internal-proxies` to empty (but do not do so in production).

You can take complete control of the configuration of Tomcat's `RemoteIpValve` by switching the automatic one off (to do so, set `server.forward-headers-strategy=NONE`) and adding a new valve instance using a `WebServerFactoryCustomizer` bean.



[[howto.webserver.enable-multiple-connectors-in-tomcat]]
=== Enable Multiple Connectors with Tomcat
You can add an `org.apache.catalina.connector.Connector` to the `TomcatServletWebServerFactory`, which can allow multiple connectors, including HTTP and HTTPS connectors, as shown in the following example:

[source,java,indent=0,subs="verbatim"]
----
include::{docs-java}/howto/webserver/enablemultipleconnectorsintomcat/MyTomcatConfiguration.java[]
----



[[howto.webserver.use-tomcat-legacycookieprocessor]]
=== Use Tomcat's LegacyCookieProcessor
By default, the embedded Tomcat used by Spring Boot does not support "Version 0" of the Cookie format, so you may see the following error:

[indent=0]
----
	java.lang.IllegalArgumentException: An invalid character [32] was present in the Cookie value
----

If at all possible, you should consider updating your code to only store values compliant with later Cookie specifications.
If, however, you cannot change the way that cookies are written, you can instead configure Tomcat to use a `LegacyCookieProcessor`.
To switch to the `LegacyCookieProcessor`, use an `WebServerFactoryCustomizer` bean that adds a `TomcatContextCustomizer`, as shown in the following example:

[source,java,indent=0,subs="verbatim"]
----
include::{docs-java}/howto/webserver/usetomcatlegacycookieprocessor/MyLegacyCookieProcessorConfiguration.java[]
----



[[howto.webserver.enable-tomcat-mbean-registry]]
=== Enable Tomcat's MBean Registry
Embedded Tomcat's MBean registry is disabled by default.
This minimizes Tomcat's memory footprint.
If you want to use Tomcat's MBeans, for example so that they can be used by Micrometer to expose metrics, you must use the configprop:server.tomcat.mbeanregistry.enabled[] property to do so, as shown in the following example:

[source,yaml,indent=0,subs="verbatim",configprops,configblocks]
----
server:
  tomcat:
    mbeanregistry:
      enabled: true
----



[[howto.webserver.enable-multiple-listeners-in-undertow]]
=== Enable Multiple Listeners with Undertow
Add an `UndertowBuilderCustomizer` to the `UndertowServletWebServerFactory` and add a listener to the `Builder`, as shown in the following example:

[source,java,indent=0,subs="verbatim"]
----
include::{docs-java}/howto/webserver/enablemultiplelistenersinundertow/MyUndertowConfiguration.java[]
----



[[howto.webserver.create-websocket-endpoints-using-serverendpoint]]
=== Create WebSocket Endpoints Using @ServerEndpoint
If you want to use `@ServerEndpoint` in a Spring Boot application that used an embedded container, you must declare a single `ServerEndpointExporter` `@Bean`, as shown in the following example:

[source,java,indent=0,subs="verbatim"]
----
include::{docs-java}/howto/webserver/createwebsocketendpointsusingserverendpoint/MyWebSocketConfiguration.java[]
----

The bean shown in the preceding example registers any `@ServerEndpoint` annotated beans with the underlying WebSocket container.
When deployed to a standalone servlet container, this role is performed by a servlet container initializer, and the `ServerEndpointExporter` bean is not required.<|MERGE_RESOLUTION|>--- conflicted
+++ resolved
@@ -41,13 +41,9 @@
 	</dependency>
 ----
 
-<<<<<<< HEAD
 NOTE: The version of the servlet API has been overridden as, unlike Tomcat 9 and Undertow 2, Jetty 9.4 does not support servlet 4.0.
-If you wish to use Jetty 10, which does support servlet 4.0, override the `jetty.version` property rather than the `servlet-api.version` property.
-=======
-NOTE: The version of the Servlet API has been overridden as, unlike Tomcat 9 and Undertow 2, Jetty 9.4 does not support Servlet 4.0.
-
-If you wish to use Jetty 10, you can do so as shown in the following example:
+
+If you wish to use Jetty 10, which does support servlet 4.0, you can do so as shown in the following example:
 
 [source,xml,indent=0,subs="verbatim"]
 ----
@@ -82,7 +78,6 @@
 ----
 
 Note that along with excluding the Tomcat starter, a couple of Jetty9-specific dependencies also need to be excluded.
->>>>>>> d0883ba6
 
 The following Gradle example configures the necessary dependencies and a {gradle-docs}/resolution_rules.html#sec:module_replacement[module replacement] to use Undertow in place of Reactor Netty for Spring WebFlux:
 
