[[boot-features]]
= Spring Boot Features
include::attributes.adoc[]

This section dives into the details of Spring Boot. Here you can learn about the key
features that you may want to use and customize. If you have not already done so, you
might want to read the "<<getting-started.adoc#getting-started>>" and
"<<using-spring-boot.adoc#using-boot>>" sections, so that you have a good grounding of the
basics.



[[boot-features-spring-application]]
== SpringApplication
The `SpringApplication` class provides a convenient way to bootstrap a Spring application
that is started from a `main()` method. In many situations, you can delegate to the
static `SpringApplication.run` method, as shown in the following example:

[source,java,indent=0]
----
	public static void main(String[] args) {
		SpringApplication.run(MySpringConfiguration.class, args);
	}
----

When your application starts, you should see something similar to the following output:

[indent=0,subs="attributes"]
----
  .   ____          _            __ _ _
 /\\ / ___'_ __ _ _(_)_ __  __ _ \ \ \ \
( ( )\___ | '_ | '_| | '_ \/ _` | \ \ \ \
 \\/  ___)| |_)| | | | | || (_| |  ) ) ) )
  '  |____| .__|_| |_|_| |_\__, | / / / /
 =========|_|==============|___/=/_/_/_/
 :: Spring Boot ::   v{spring-boot-version}

2013-07-31 00:08:16.117  INFO 56603 --- [           main] o.s.b.s.app.SampleApplication            : Starting SampleApplication v0.1.0 on mycomputer with PID 56603 (/apps/myapp.jar started by pwebb)
2013-07-31 00:08:16.166  INFO 56603 --- [           main] ationConfigServletWebServerApplicationContext : Refreshing org.springframework.boot.web.servlet.context.AnnotationConfigServletWebServerApplicationContext@6e5a8246: startup date [Wed Jul 31 00:08:16 PDT 2013]; root of context hierarchy
2014-03-04 13:09:54.912  INFO 41370 --- [           main] .t.TomcatServletWebServerFactory : Server initialized with port: 8080
2014-03-04 13:09:56.501  INFO 41370 --- [           main] o.s.b.s.app.SampleApplication            : Started SampleApplication in 2.992 seconds (JVM running for 3.658)
----

By default, `INFO` logging messages are shown, including some relevant startup details,
such as the user that launched the application. If you need a log level other than `INFO`,
you can set it, as described in <<boot-features-custom-log-levels>>,



[[boot-features-startup-failure]]
=== Startup Failure
If your application fails to start, registered `FailureAnalyzers` get a chance to provide
a dedicated error message and a concrete action to fix the problem. For instance, if you
start a web application on port `8080` and that port is already in use, you should see
something similar to the following message:

[indent=0]
----
	***************************
	APPLICATION FAILED TO START
	***************************

	Description:

	Embedded servlet container failed to start. Port 8080 was already in use.

	Action:

	Identify and stop the process that's listening on port 8080 or configure this application to listen on another port.
----

NOTE: Spring Boot provides numerous `FailureAnalyzer` implementations, and you can
<<howto.adoc#howto-failure-analyzer,add your own>>.

If no failure analyzers are able to handle the exception, you can still display the full
conditions report to better understand what went wrong. To do so, you need to
<<boot-features-external-config,enable the `debug` property>> or
<<boot-features-custom-log-levels,enable `DEBUG` logging>> for
`org.springframework.boot.autoconfigure.logging.ConditionEvaluationReportLoggingListener`.

For instance, if you are running your application by using `java -jar`, you can enable
the `debug` property as follows:

[indent=0,subs="attributes"]
----
	$ java -jar myproject-0.0.1-SNAPSHOT.jar --debug
----



[[boot-features-lazy-initialization]]
=== Lazy Initialization
`SpringApplication` allows an application to be initialized lazily. When lazy
initialization is enabled, beans are created as they are needed rather than during
application startup. As a result, enabling lazy initialization can reduce the time that
it takes your application to start. In a web application, enabling lazy initialization
will result in many web-related beans not being initialized until an HTTP request is
received.

A downside of lazy initialization is that it can delay the discovery of a problem with
the application. If a misconfigured bean is initialized lazily, a failure will no longer
occur during startup and the problem will only become apparent when the bean is
initialized. Care must also be taken to ensure that the JVM has sufficient memory to
accommodate all of the application's beans and not just those that are initialized during
startup. For these reasons, lazy initialization is not enabled by default and it is
recommended that fine-tuning of the JVM's heap size is done before enabling lazy
initialization.

Lazy initialization can be enabled programatically using the `lazyInitialization` method
on `SpringApplicationBuilder` or the `setLazyInitialization` method on
`SpringApplication`. Alternatively, it can be enabled using the
`spring.main.lazy-initialization` property as shown in the following example:

[source,properties,indent=0]
----
	spring.main.lazy-initialization=true
----

TIP: If you want to disable lazy initialization for certain beans while using lazy
initialization for the rest of the application, you can explicitly set their lazy attribute
to false using the `@Lazy(false)` annotation.



[[boot-features-banner]]
=== Customizing the Banner
The banner that is printed on start up can be changed by adding a `banner.txt` file to
your classpath or by setting the `spring.banner.location` property to the location of such
a file. If the file has an encoding other than UTF-8, you can set `spring.banner.charset`.
In addition to a text file, you can also add a `banner.gif`, `banner.jpg`, or `banner.png`
image file to your classpath or set the `spring.banner.image.location` property. Images
are converted into an ASCII art representation and printed above any text banner.

Inside your `banner.txt` file, you can use any of the following placeholders:

.Banner variables
|===
| Variable | Description

|`${application.version}`
|The version number of your application, as declared in `MANIFEST.MF`. For example,
`Implementation-Version: 1.0` is printed as `1.0`.

|`${application.formatted-version}`
|The version number of your application, as declared in `MANIFEST.MF` and formatted for
display (surrounded with brackets and prefixed with `v`). For example `(v1.0)`.

|`${spring-boot.version}`
|The Spring Boot version that you are using. For example `{spring-boot-version}`.

|`${spring-boot.formatted-version}`
|The Spring Boot version that you are using, formatted for display (surrounded with
brackets and prefixed with `v`). For example `(v{spring-boot-version})`.

|`${Ansi.NAME}` (or `${AnsiColor.NAME}`, `${AnsiBackground.NAME}`, `${AnsiStyle.NAME}`)
|Where `NAME` is the name of an ANSI escape code. See
{sc-spring-boot}/ansi/AnsiPropertySource.{sc-ext}[`AnsiPropertySource`] for details.

|`${application.title}`
|The title of your application, as declared in `MANIFEST.MF`. For example
`Implementation-Title: MyApp` is printed as `MyApp`.
|===

TIP: The `SpringApplication.setBanner(...)` method can be used if you want to generate
a banner programmatically. Use the `org.springframework.boot.Banner` interface and
implement your own `printBanner()` method.

You can also use the `spring.main.banner-mode` property to determine if the banner has
to be printed on `System.out` (`console`), sent to the configured logger (`log`), or not
produced at all (`off`).

The printed banner is registered as a singleton bean under the following name:
`springBootBanner`.



[[boot-features-customizing-spring-application]]
=== Customizing SpringApplication
If the `SpringApplication` defaults are not to your taste, you can instead create a local
instance and customize it. For example, to turn off the banner, you could write:

[source,java,indent=0]
----
	public static void main(String[] args) {
		SpringApplication app = new SpringApplication(MySpringConfiguration.class);
		app.setBannerMode(Banner.Mode.OFF);
		app.run(args);
	}
----

NOTE: The constructor arguments passed to `SpringApplication` are configuration sources
for Spring beans. In most cases, these are references to `@Configuration` classes, but
they could also be references to XML configuration or to packages that should be scanned.

It is also possible to configure the `SpringApplication` by using an
`application.properties` file. See _<<boot-features-external-config>>_ for details.

For a complete list of the configuration options, see the
{dc-spring-boot}/SpringApplication.{dc-ext}[`SpringApplication` Javadoc].



[[boot-features-fluent-builder-api]]
=== Fluent Builder API
If you need to build an `ApplicationContext` hierarchy (multiple contexts with a
parent/child relationship) or if you prefer using a "`fluent`" builder API, you can
use the `SpringApplicationBuilder`.

The `SpringApplicationBuilder` lets you chain together multiple method calls and includes
`parent` and `child` methods that let you create a hierarchy, as shown in the following
example:

[source,java,indent=0]
----
include::{code-examples}/builder/SpringApplicationBuilderExample.java[tag=hierarchy]
----

NOTE: There are some restrictions when creating an `ApplicationContext` hierarchy. For
example, Web components *must* be contained within the child context, and the same
`Environment` is used for both parent and child contexts. See the
{dc-spring-boot}/builder/SpringApplicationBuilder.{dc-ext}[`SpringApplicationBuilder`
Javadoc] for full details.



[[boot-features-application-events-and-listeners]]
=== Application Events and Listeners
In addition to the usual Spring Framework events, such as
{spring-javadoc}/context/event/ContextRefreshedEvent.{dc-ext}[`ContextRefreshedEvent`],
a `SpringApplication` sends some additional application events.

[NOTE]
====
Some events are actually triggered before the `ApplicationContext` is created, so you
cannot register a listener on those as a `@Bean`. You can register them with the
`SpringApplication.addListeners(...)` method or the
`SpringApplicationBuilder.listeners(...)` method.

If you want those listeners to be registered automatically, regardless of the way the
application is created, you can add a `META-INF/spring.factories` file to your project
and reference your listener(s) by using the
`org.springframework.context.ApplicationListener` key, as shown in the following example:

[indent=0]
----
	org.springframework.context.ApplicationListener=com.example.project.MyListener
----

====

Application events are sent in the following order, as your application runs:

. An `ApplicationStartingEvent` is sent at the start of a run but before any processing,
except for the registration of listeners and initializers.
. An `ApplicationEnvironmentPreparedEvent` is sent when the `Environment` to be used in
the context is known but before the context is created.
. An `ApplicationContextInitializedEvent` is sent when the `ApplicationContext` is prepared
and ApplicationContextInitializers have been called but before any bean definitions are loaded.
. An `ApplicationPreparedEvent` is sent just before the refresh is started but after bean
definitions have been loaded.
. An `ApplicationStartedEvent` is sent after the context has been refreshed but before any
application and command-line runners have been called.
. An `ApplicationReadyEvent` is sent after any application and command-line runners have
been called. It indicates that the application is ready to service requests.
. An `ApplicationFailedEvent` is sent if there is an exception on startup.

The above list only includes `SpringApplicationEvent`s that are tied to a `SpringApplication`.
In addition to these, the following events are also published after `ApplicationPreparedEvent`
and before `ApplicationStartedEvent`:

. A `ContextRefreshedEvent` is sent when an `ApplicationContext` is refreshed.
. A `WebServerInitializedEvent` is sent after the `WebServer` is ready. `ServletWebServerInitializedEvent`
and `ReactiveWebServerInitializedEvent` are the servlet and reactive variants respectively.

TIP: You often need not use application events, but it can be handy to know that they
exist. Internally, Spring Boot uses events to handle a variety of tasks.

Application events are sent by using Spring Framework's event publishing mechanism. Part
of this mechanism ensures that an event published to the listeners in a child context is
also published to the listeners in any ancestor contexts. As a result of this, if your
application uses a hierarchy of `SpringApplication` instances, a listener may receive
multiple instances of the same type of application event.

To allow your listener to distinguish between an event for its context and an event for
a descendant context, it should request that its application context is injected and then
compare the injected context with the context of the event. The context can be injected
by implementing `ApplicationContextAware` or, if the listener is a bean, by using
`@Autowired`.



[[boot-features-web-environment]]
=== Web Environment
A `SpringApplication` attempts to create the right type of `ApplicationContext` on your
behalf. The algorithm used to determine a `WebApplicationType` is fairly simple:

* If Spring MVC is present, an `AnnotationConfigServletWebServerApplicationContext` is
used
* If Spring MVC is not present and Spring WebFlux is present, an
`AnnotationConfigReactiveWebServerApplicationContext` is used
* Otherwise, `AnnotationConfigApplicationContext` is used

This means that if you are using Spring MVC and the new `WebClient` from Spring WebFlux in
the same application, Spring MVC will be used by default. You can override that easily
by calling `setWebApplicationType(WebApplicationType)`.

It is also possible to take complete control of the `ApplicationContext` type that is
used by calling `setApplicationContextClass(...)`.

TIP: It is often desirable to call `setWebApplicationType(WebApplicationType.NONE)` when
using `SpringApplication` within a JUnit test.



[[boot-features-application-arguments]]
=== Accessing Application Arguments
If you need to access the application arguments that were passed to
`SpringApplication.run(...)`, you can inject a
`org.springframework.boot.ApplicationArguments` bean. The `ApplicationArguments`
interface provides access to both the raw `String[]` arguments as well as parsed `option`
and `non-option` arguments, as shown in the following example:

[source,java,indent=0]
----
	import org.springframework.boot.*;
	import org.springframework.beans.factory.annotation.*;
	import org.springframework.stereotype.*;

	@Component
	public class MyBean {

		@Autowired
		public MyBean(ApplicationArguments args) {
			boolean debug = args.containsOption("debug");
			List<String> files = args.getNonOptionArgs();
			// if run with "--debug logfile.txt" debug=true, files=["logfile.txt"]
		}

	}
----

TIP: Spring Boot also registers a `CommandLinePropertySource` with the Spring
`Environment`. This lets you also inject single application arguments by using the
`@Value` annotation.



[[boot-features-command-line-runner]]
=== Using the ApplicationRunner or CommandLineRunner
If you need to run some specific code once the `SpringApplication` has started, you can
implement the `ApplicationRunner` or `CommandLineRunner` interfaces. Both interfaces work
in the same way and offer a single `run` method, which is called just before
`SpringApplication.run(...)` completes.

The `CommandLineRunner` interfaces provides access to application arguments as a simple
string array, whereas the `ApplicationRunner` uses the `ApplicationArguments` interface
discussed earlier. The following example shows a `CommandLineRunner` with a `run` method:

[source,java,indent=0]
----
	import org.springframework.boot.*;
	import org.springframework.stereotype.*;

	@Component
	public class MyBean implements CommandLineRunner {

		public void run(String... args) {
			// Do something...
		}

	}
----

If several `CommandLineRunner` or `ApplicationRunner` beans are defined that must be
called in a specific order, you can additionally implement the
`org.springframework.core.Ordered` interface or use the
`org.springframework.core.annotation.Order` annotation.



[[boot-features-application-exit]]
=== Application Exit
Each `SpringApplication` registers a shutdown hook with the JVM to ensure that the
`ApplicationContext` closes gracefully on exit. All the standard Spring lifecycle
callbacks (such as the `DisposableBean` interface or the `@PreDestroy` annotation) can be
used.

In addition, beans may implement the `org.springframework.boot.ExitCodeGenerator`
interface if they wish to return a specific exit code when `SpringApplication.exit()` is
called. This exit code can then be passed to `System.exit()` to return it as a status
code, as shown in the following example:

[source,java,indent=0]
----
include::{code-examples}/ExitCodeApplication.java[tag=example]
----

Also, the `ExitCodeGenerator` interface may be implemented by exceptions. When such an
exception is encountered, Spring Boot returns the exit code provided by the implemented
`getExitCode()` method.


[[boot-features-application-admin]]
=== Admin Features
It is possible to enable admin-related features for the application by specifying the
`spring.application.admin.enabled` property. This exposes the
{sc-spring-boot}/admin/SpringApplicationAdminMXBean.{sc-ext}[`SpringApplicationAdminMXBean`]
on the platform `MBeanServer`. You could use this feature to administer your Spring Boot
application remotely. This feature could also be useful for any service wrapper
implementation.

TIP: If you want to know on which HTTP port the application is running, get the property
with a key of `local.server.port`.

CAUTION: Take care when enabling this feature, as the MBean exposes a method to shutdown
the application.



[[boot-features-external-config]]
== Externalized Configuration
Spring Boot lets you externalize your configuration so that you can work with the same
application code in different environments. You can use properties files, YAML files,
environment variables, and command-line arguments to externalize configuration. Property
values can be injected directly into your beans by using the `@Value` annotation,
accessed through Spring's `Environment` abstraction, or be
<<boot-features-external-config-typesafe-configuration-properties,bound to structured
objects>> through `@ConfigurationProperties`.

Spring Boot uses a very particular `PropertySource` order that is designed to allow
sensible overriding of values. Properties are considered in the following order:

. <<using-boot-devtools-globalsettings,Devtools global settings properties>>
on your home directory (`~/.spring-boot-devtools.properties` when devtools is active).
. {spring-javadoc}/test/context/TestPropertySource.{dc-ext}[`@TestPropertySource`]
annotations on your tests.
. `properties` attribute on your tests. Available on
{dc-spring-boot-test}/context/SpringBootTest.{dc-ext}[`@SpringBootTest`] and the
<<boot-features-testing-spring-boot-applications-testing-autoconfigured-tests,test
annotations for testing a particular slice of your application>>.
. Command line arguments.
. Properties from `SPRING_APPLICATION_JSON` (inline JSON embedded in an environment
variable or system property).
. `ServletConfig` init parameters.
. `ServletContext` init parameters.
. JNDI attributes from `java:comp/env`.
. Java System properties (`System.getProperties()`).
. OS environment variables.
. A `RandomValuePropertySource` that has properties only in `+random.*+`.
. <<boot-features-external-config-profile-specific-properties,Profile-specific
application properties>> outside of your packaged jar
(`application-\{profile}.properties` and YAML variants).
. <<boot-features-external-config-profile-specific-properties,Profile-specific
application properties>> packaged inside your jar (`application-\{profile}.properties`
and YAML variants).
. Application properties outside of your packaged jar (`application.properties` and YAML
variants).
. Application properties packaged inside your jar (`application.properties` and YAML
variants).
. {spring-javadoc}/context/annotation/PropertySource.{dc-ext}[`@PropertySource`]
annotations on your `@Configuration` classes.
. Default properties (specified by setting `SpringApplication.setDefaultProperties`).

To provide a concrete example, suppose you develop a `@Component` that uses a `name`
property, as shown in the following example:

[source,java,indent=0]
----
	import org.springframework.stereotype.*;
	import org.springframework.beans.factory.annotation.*;

	@Component
	public class MyBean {

	    @Value("${name}")
	    private String name;

	    // ...

	}
----

On your application classpath (for example, inside your jar) you can have an
`application.properties` file that provides a sensible default property value for `name`.
When running in a new environment, an `application.properties` file can be provided
outside of your jar that overrides the `name`. For one-off testing, you can launch with a
specific command line switch (for example, `java -jar app.jar --name="Spring"`).

[TIP]
====
The `SPRING_APPLICATION_JSON` properties can be supplied on the command line with an
environment variable. For example, you could use the following line in a UN{asterisk}X
shell:

----
$ SPRING_APPLICATION_JSON='{"acme":{"name":"test"}}' java -jar myapp.jar
----

In the preceding example, you end up with `acme.name=test` in the Spring `Environment`.
You can also supply the JSON as `spring.application.json` in a System property, as shown
in the following example:

----
$ java -Dspring.application.json='{"name":"test"}' -jar myapp.jar
----

You can also supply the JSON by using a command line argument, as shown in the following
example:

----
$ java -jar myapp.jar --spring.application.json='{"name":"test"}'
----

You can also supply the JSON as a JNDI variable, as follows:
`java:comp/env/spring.application.json`.
====



[[boot-features-external-config-random-values]]
=== Configuring Random Values
The `RandomValuePropertySource` is useful for injecting random values (for example, into
secrets or test cases). It can produce integers, longs, uuids, or strings, as shown in the
following example:

[source,properties,indent=0]
----
	my.secret=${random.value}
	my.number=${random.int}
	my.bignumber=${random.long}
	my.uuid=${random.uuid}
	my.number.less.than.ten=${random.int(10)}
	my.number.in.range=${random.int[1024,65536]}
----

The `+random.int*+` syntax is `OPEN value (,max) CLOSE` where the `OPEN,CLOSE` are any
character and `value,max` are integers. If `max` is provided, then `value` is the minimum
value and `max` is the maximum value (exclusive).



[[boot-features-external-config-command-line-args]]
=== Accessing Command Line Properties
By default, `SpringApplication` converts any command line option arguments (that is,
arguments starting with `--`, such as `--server.port=9000`) to a `property` and adds
them to the Spring `Environment`. As mentioned previously, command line properties always
take precedence over other property sources.

If you do not want command line properties to be added to the `Environment`, you can
disable them by using `SpringApplication.setAddCommandLineProperties(false)`.



[[boot-features-external-config-application-property-files]]
=== Application Property Files
`SpringApplication` loads properties from `application.properties` files in the following
locations and adds them to the Spring `Environment`:

. A `/config` subdirectory of the current directory
. The current directory
. A classpath `/config` package
. The classpath root

The list is ordered by precedence (properties defined in locations higher in the list
override those defined in lower locations).

NOTE: You can also <<boot-features-external-config-yaml, use YAML ('.yml') files>> as an
alternative to '.properties'.

If you do not like `application.properties` as the configuration file name, you can
switch to another file name by specifying a `spring.config.name` environment property.
You can also refer to an explicit location by using the `spring.config.location`
environment property (which is a comma-separated list of directory locations or file
paths). The following example shows how to specify a different file name:

[indent=0]
----
	$ java -jar myproject.jar --spring.config.name=myproject
----

The following example shows how to specify two locations:

[indent=0]
----
	$ java -jar myproject.jar --spring.config.location=classpath:/default.properties,classpath:/override.properties
----

WARNING: `spring.config.name` and `spring.config.location` are used very early to
determine which files have to be loaded, so they must be defined as an environment
property (typically an OS environment variable, a system property, or a command-line
argument).

If `spring.config.location` contains directories (as opposed to files), they should end
in `/` (and, at runtime, be appended with the names generated from `spring.config.name`
before being loaded, including profile-specific file names). Files specified in
`spring.config.location` are used as-is, with no support for profile-specific variants,
and are overridden by any profile-specific properties.

Config locations are searched in reverse order. By default, the configured locations are
`classpath:/,classpath:/config/,file:./,file:./config/`. The resulting search order is
the following:

. `file:./config/`
. `file:./`
. `classpath:/config/`
. `classpath:/`

When custom config locations are configured by using `spring.config.location`, they
replace the default locations. For example, if `spring.config.location` is configured with
the value `classpath:/custom-config/,file:./custom-config/`, the search order becomes the
following:

. `file:./custom-config/`
. `classpath:custom-config/`

Alternatively, when custom config locations are configured by using
`spring.config.additional-location`, they are used in addition to the default locations.
Additional locations are searched before the default locations. For example, if
additional locations of `classpath:/custom-config/,file:./custom-config/` are configured,
the search order becomes the following:

. `file:./custom-config/`
. `classpath:custom-config/`
. `file:./config/`
. `file:./`
. `classpath:/config/`
. `classpath:/`

This search ordering lets you specify default values in one configuration file and then
selectively override those values in another. You can provide default values for your
application in `application.properties` (or whatever other basename you choose with
`spring.config.name`) in one of the default locations. These default values can then be
overridden at runtime with a different file located in one of the custom locations.

NOTE: If you use environment variables rather than system properties, most operating
systems disallow period-separated key names, but you can use underscores instead (for
example, `SPRING_CONFIG_NAME` instead of `spring.config.name`).

NOTE: If your application runs in a container, then JNDI properties (in `java:comp/env`)
or servlet context initialization parameters can be used instead of, or as well as,
environment variables or system properties.



[[boot-features-external-config-profile-specific-properties]]
=== Profile-specific Properties
In addition to `application.properties` files, profile-specific properties can also be
defined by using the following naming convention: `application-\{profile}.properties`. The
`Environment` has a set of default profiles (by default, `[default]`) that are used if no
active profiles are set. In other words, if no profiles are explicitly activated, then
properties from `application-default.properties` are loaded.

Profile-specific properties are loaded from the same locations as standard
`application.properties`, with profile-specific files always overriding the non-specific
ones, whether or not the profile-specific files are inside or outside your
packaged jar.

If several profiles are specified, a last-wins strategy applies. For example, profiles
specified by the `spring.profiles.active` property are added after those configured
through the `SpringApplication` API and therefore take precedence.

NOTE: If you have specified any files in `spring.config.location`, profile-specific
variants of those files are not considered. Use directories in
`spring.config.location` if you want to also use profile-specific properties.



[[boot-features-external-config-placeholders-in-properties]]
=== Placeholders in Properties
The values in `application.properties` are filtered through the existing `Environment`
when they are used, so you can refer back to previously defined values (for example, from
System properties).

[source,properties,indent=0]
----
	app.name=MyApp
	app.description=${app.name} is a Spring Boot application
----

TIP: You can also use this technique to create "`short`" variants of existing Spring Boot
properties. See the _<<howto.adoc#howto-use-short-command-line-arguments>>_ how-to for
details.



[[boot-features-encrypting-properties]]
=== Encrypting Properties
Spring Boot does not provide any built in support for encrypting property values, however,
it does provide the hook points necessary to modify values contained in the Spring
`Environment`. The `EnvironmentPostProcessor` interface allows you to manipulate the
`Environment` before the application starts. See <<howto-customize-the-environment-or-application-context>>
for details.

If you're looking for a secure way to store credentials and passwords, the
https://cloud.spring.io/spring-cloud-vault/[Spring Cloud Vault] project provides
support for storing externalized configuration in
https://www.vaultproject.io/[HashiCorp Vault].



[[boot-features-external-config-yaml]]
=== Using YAML Instead of Properties
https://yaml.org[YAML] is a superset of JSON and, as such, is a convenient format for
specifying hierarchical configuration data. The `SpringApplication` class automatically
supports YAML as an alternative to properties whenever you have the
https://bitbucket.org/asomov/snakeyaml[SnakeYAML] library on your classpath.

NOTE: If you use "`Starters`", SnakeYAML is automatically provided by
`spring-boot-starter`.



[[boot-features-external-config-loading-yaml]]
==== Loading YAML
Spring Framework provides two convenient classes that can be used to load YAML documents.
The `YamlPropertiesFactoryBean` loads YAML as `Properties` and the `YamlMapFactoryBean`
loads YAML as a `Map`.

For example, consider the following YAML document:

[source,yaml,indent=0]
----
	environments:
		dev:
			url: https://dev.example.com
			name: Developer Setup
		prod:
			url: https://another.example.com
			name: My Cool App
----

The preceding example would be transformed into the following properties:

[source,properties,indent=0]
----
	environments.dev.url=https://dev.example.com
	environments.dev.name=Developer Setup
	environments.prod.url=https://another.example.com
	environments.prod.name=My Cool App
----

YAML lists are represented as property keys with `[index]` dereferencers. For example,
consider the following YAML:

[source,yaml,indent=0]
----
	 my:
		servers:
			- dev.example.com
			- another.example.com
----

The preceding example would be transformed into these properties:

[source,properties,indent=0]
----
	my.servers[0]=dev.example.com
	my.servers[1]=another.example.com
----

To bind to properties like that by using Spring Boot's `Binder` utilities (which is what
`@ConfigurationProperties` does), you need to have a property in the target bean of type
`java.util.List` (or `Set`) and you either need to provide a setter or initialize it with
a mutable value. For example, the following example binds to the properties shown
previously:

[source,java,indent=0]
----
	@ConfigurationProperties(prefix="my")
	public class Config {

		private List<String> servers = new ArrayList<String>();

		public List<String> getServers() {
			return this.servers;
		}
	}
----



[[boot-features-external-config-exposing-yaml-to-spring]]
==== Exposing YAML as Properties in the Spring Environment
The `YamlPropertySourceLoader` class can be used to expose YAML as a `PropertySource` in
the Spring `Environment`. Doing so lets you use the `@Value` annotation with placeholders
syntax to access YAML properties.



[[boot-features-external-config-multi-profile-yaml]]
==== Multi-profile YAML Documents
You can specify multiple profile-specific YAML documents in a single file by using a
`spring.profiles` key to indicate when the document applies, as shown in the following
example:

[source,yaml,indent=0]
----
	server:
		address: 192.168.1.100
	---
	spring:
		profiles: development
	server:
		address: 127.0.0.1
	---
	spring:
		profiles: production & eu-central
	server:
		address: 192.168.1.120
----

In the preceding example, if the `development` profile is active, the `server.address`
property is `127.0.0.1`. Similarly, if the `production` *and* `eu-central` profiles are
active, the `server.address` property is `192.168.1.120`. If the `development`,
`production` and `eu-central` profiles are *not* enabled, then the value for the property
is `192.168.1.100`.

[NOTE]
====
`spring.profiles` can therefore contain a simple profile name (for example `production`)
or a profile expression. A profile expression allows for more complicated profile logic
to be expressed, for example `production & (eu-central | eu-west)`. Check the
{spring-reference}core.html#beans-definition-profiles-java[reference guide] for more
details.
====

If none are explicitly active when the application context starts, the default profiles
are activated. So, in the following YAML, we set a value for `spring.security.user.password`
that is available *only* in the "default" profile:

[source,yaml,indent=0]
----
	server:
	  port: 8000
	---
	spring:
	  profiles: default
	  security:
	    user:
	      password: weak
----

Whereas, in the following example, the password is always set because it is not attached
to any profile, and it would have to be explicitly reset in all other profiles as
necessary:

[source,yaml,indent=0]
----
	server:
	  port: 8000
	spring:
	  security:
	    user:
	      password: weak
----

Spring profiles designated by using the `spring.profiles` element may optionally be
negated by using the `!` character. If both negated and non-negated profiles are
specified for a single document, at least one non-negated profile must match, and no
negated profiles may match.



[[boot-features-external-config-yaml-shortcomings]]
==== YAML Shortcomings
YAML files cannot be loaded by using the `@PropertySource` annotation. So, in the case
that you need to load values that way, you need to use a properties file.

Using the multi YAML document syntax in profile-specific YAML files can lead to unexpected
behavior. For example, consider the following config in a file called `application-dev.yml`,
with the `dev` profile being active:

[source,yaml,indent=0]
----
	server:
	  port: 8000
	---
	spring:
	  profiles: !test
	  security:
	    user:
	      password: weak
----

In the example above, profile negation and profile expressions will not behave as expected.
We recommend that you don't combine profile-specific YAML files and multiple YAML documents and stick
to using only one of them.



[[boot-features-external-config-typesafe-configuration-properties]]
=== Type-safe Configuration Properties
Using the `@Value("$\{property}")` annotation to inject configuration properties can
sometimes be cumbersome, especially if you are working with multiple properties or your
data is hierarchical in nature. Spring Boot provides an alternative method of working
with properties that lets strongly typed beans govern and validate the configuration of
your application.

TIP: See also the <<boot-features-external-config-vs-value,differences between `@Value`
and type-safe configuration properties>>.



[[boot-features-external-config-java-bean-binding]]
==== JavaBean properties binding
It is possible to bind a bean declaring standard JavaBean properties as shown in the
following example:

[source,java,indent=0]
----
	package com.example;

	import java.net.InetAddress;
	import java.util.ArrayList;
	import java.util.Collections;
	import java.util.List;

	import org.springframework.boot.context.properties.ConfigurationProperties;

	@ConfigurationProperties("acme")
	public class AcmeProperties {

		private boolean enabled;

		private InetAddress remoteAddress;

		private final Security security = new Security();

		public boolean isEnabled() { ... }

		public void setEnabled(boolean enabled) { ... }

		public InetAddress getRemoteAddress() { ... }

		public void setRemoteAddress(InetAddress remoteAddress) { ... }

		public Security getSecurity() { ... }

		public static class Security {

			private String username;

			private String password;

			private List<String> roles = new ArrayList<>(Collections.singleton("USER"));

			public String getUsername() { ... }

			public void setUsername(String username) { ... }

			public String getPassword() { ... }

			public void setPassword(String password) { ... }

			public List<String> getRoles() { ... }

			public void setRoles(List<String> roles) { ... }

		}
	}
----

The preceding POJO defines the following properties:

* `acme.enabled`, with a value of `false` by default.
* `acme.remote-address`, with a type that can be coerced from `String`.
* `acme.security.username`, with a nested "security" object whose name is determined by
the name of the property. In particular, the return type is not used at all there and
could have been `SecurityProperties`.
* `acme.security.password`.
* `acme.security.roles`, with a collection of `String` that defaults to `USER`.

NOTE: Spring Boot auto-configuration heavily makes use of `@ConfigurationProperties` for easily
configuring auto-configured beans. Similar to auto-configuration classes, `@ConfigurationProperties`
classes available in Spring Boot are for internal use only. The properties that map to the class,
which are configured via properties files, YAML files, environment variables etc., are public API but
the content of the class itself is not meant to be used directly.

[NOTE]
====
Such arrangement relies on a default empty constructor and getters and setters are usually
mandatory, since binding is through standard Java Beans property descriptors, just like in
Spring MVC. A setter may be omitted in the following cases:

* Maps, as long as they are initialized, need a getter but not necessarily a setter,
since they can be mutated by the binder.
* Collections and arrays can be accessed either through an index (typically with YAML) or
by using a single comma-separated value (properties). In the latter case, a setter is
mandatory. We recommend to always add a setter for such types. If you initialize a
collection, make sure it is not immutable (as in the preceding example).
* If nested POJO properties are initialized (like the `Security` field in the preceding
example), a setter is not required. If you want the binder to create the instance on the
fly by using its default constructor, you need a setter.

Some people use Project Lombok to add getters and setters automatically. Make sure that
Lombok does not generate any particular constructor for such a type, as it is used
automatically by the container to instantiate the object.

Finally, only standard Java Bean properties are considered and binding on static
properties is not supported.
====



[[boot-features-external-config-constructor-binding]]
==== Constructor binding
The example in the previous section can be rewritten in an immutable fashion as shown in
the following example:

[source,java,indent=0]
----
	package com.example;

	import java.net.InetAddress;
	import java.util.List;

	import org.springframework.boot.context.properties.ConfigurationProperties;
	import org.springframework.boot.context.properties.DefaultValue;

	@ConfigurationProperties("acme")
	public class AcmeProperties {

		private final boolean enabled;

		private final InetAddress remoteAddress;

		private final Security security;

		public AcmeProperties(boolean enabled, InetAddress remoteAddress, Security security) {
			this.enabled = enabled;
			this.remoteAddress = remoteAddress;
			this.security = security;
		}

		public boolean isEnabled() { ... }

		public InetAddress getRemoteAddress() { ... }

		public Security getSecurity() { ... }

		public static class Security {

			private final String username;

			private final String password;

			private final List<String> roles;

			public Security(String username, String password,
					@DefaultValue("USER") List<String> roles) {
				this.username = username;
				this.password = password;
				this.roles = roles;
			}

			public String getUsername() { ... }

			public String getPassword() { ... }

			public List<String> getRoles() { ... }

		}

	}
----

In this setup one, and only one constructor must be defined with the list of properties
that you wish to bind and not other properties than the ones in the constructor are bound.

Default values can be specified using `@DefaultValue` and the same conversion service will
be applied to coerce the `String` value to the target type of a missing property.



[[boot-features-external-config-enabling]]
==== Enabling `@ConfigurationProperties`-annotated types
Spring Boot provides an infrastructure to bind such types and register them as beans
automatically. If your application uses `@SpringBootApplication`, classes annotated with
`@ConfigurationProperties` will automatically be scanned and registered as beans. By default,
scanning will occur from the package of the class that declares this annotation. If you want
to define specific packages to scan, you can do so using an explicit `@ConfigurationPropertiesScan`
directive on your `@SpringBootApplication`-annotated class as shown in the following example:

[source,java,indent=0]
----
	@SpringBootApplication
	@ConfigurationPropertiesScan({ "com.example.app", "org.acme.another" })
	public class MyApplication {
	}
----

Sometimes, classes annotated with `@ConfigurationProperties` might not be suitable
for scanning, for example, if you're developing your own auto-configuration. In these
cases, you can specify the list of types to process on any `@Configuration` class as
shown in the following example:

[source,java,indent=0]
----
	@Configuration(proxyBeanMethods = false)
	@EnableConfigurationProperties(AcmeProperties.class)
	public class MyConfiguration {
	}
----

[NOTE]
====
When the `@ConfigurationProperties` bean is registered using scanning or via
`@EnableConfigurationProperties`, the bean has a conventional name: `<prefix>-<fqn>`,
where `<prefix>` is the environment key prefix specified in the `@ConfigurationProperties`
annotation and `<fqn>` is the fully qualified name of the bean. If the annotation does not
provide any prefix, only the fully qualified name of the bean is used.

The bean name in the example above is `acme-com.example.AcmeProperties`.
====

We recommend that `@ConfigurationProperties` only deal with the environment and, in
particular, does not inject other beans from the context. In particular, it is not
possible to inject other beans using the constructor as this would trigger the constructor
binder that only deals with the environment.

For corner cases, setter injection can be used or any of the `*Aware` interfaces provided
by the framework (such as `EnvironmentAware` if you need access to the `Environment`).

NOTE: Annotating a `@ConfigurationProperties` type with `@Component` will result in two
beans of the same type if the type is also scanned as part of classpath scanning. If you want
to register the bean yourself using `@Component`, consider disabling scanning of
`@ConfigurationProperties`.



[[boot-features-external-config-using]]
==== Using `@ConfigurationProperties`-annotated types
This style of configuration works particularly well with the `SpringApplication` external
YAML configuration, as shown in the following example:

[source,yaml,indent=0]
----
	# application.yml

	acme:
		remote-address: 192.168.1.1
		security:
			username: admin
			roles:
			  - USER
			  - ADMIN

	# additional configuration as required
----

To work with `@ConfigurationProperties` beans, you can inject them in the same way
as any other bean, as shown in the following example:

[source,java,indent=0]
----
	@Service
	public class MyService {

		private final AcmeProperties properties;

		@Autowired
		public MyService(AcmeProperties properties) {
		    this.properties = properties;
		}

	 	//...

		@PostConstruct
		public void openConnection() {
			Server server = new Server(this.properties.getRemoteAddress());
			// ...
		}

	}
----

TIP: Using `@ConfigurationProperties` also lets you generate metadata files that can be
used by IDEs to offer auto-completion for your own keys. See the
<<appendix.adoc#configuration-metadata,appendix>> for details.



[[boot-features-external-config-3rd-party-configuration]]
==== Third-party Configuration
As well as using `@ConfigurationProperties` to annotate a class, you can also use it on
public `@Bean` methods. Doing so can be particularly useful when you want to bind
properties to third-party components that are outside of your control.

To configure a bean from the `Environment` properties, add `@ConfigurationProperties` to
its bean registration, as shown in the following example:

[source,java,indent=0]
----
	@ConfigurationProperties(prefix = "another")
	@Bean
	public AnotherComponent anotherComponent() {
		...
	}
----

Any JavaBean property defined with the `another` prefix is mapped onto that
`AnotherComponent` bean in manner similar to the preceding `AcmeProperties` example.



[[boot-features-external-config-relaxed-binding]]
==== Relaxed Binding
Spring Boot uses some relaxed rules for binding `Environment` properties to
`@ConfigurationProperties` beans, so there does not need to be an exact match between the
`Environment` property name and the bean property name.  Common examples where this is
useful include dash-separated environment properties (for example, `context-path` binds
to `contextPath`), and capitalized environment properties (for example, `PORT` binds to
`port`).

For example, consider the following `@ConfigurationProperties` class:

[source,java,indent=0]
----
	@ConfigurationProperties(prefix="acme.my-project.person")
	public class OwnerProperties {

		private String firstName;

		public String getFirstName() {
			return this.firstName;
		}

		public void setFirstName(String firstName) {
			this.firstName = firstName;
		}

	}
----

In the preceding example, the following properties names can all be used:

.relaxed binding
[cols="1,4"]
|===
| Property | Note

|`acme.my-project.person.first-name`
|Kebab case, which is recommended for use in `.properties` and `.yml` files.

|`acme.myProject.person.firstName`
|Standard camel case syntax.

|`acme.my_project.person.first_name`
|Underscore notation, which is an alternative format for use in `.properties` and `.yml`
files.

|`ACME_MYPROJECT_PERSON_FIRSTNAME`
|Upper case format, which is recommended when using system environment variables.
|===

NOTE: The `prefix` value for the annotation _must_ be in kebab case (lowercase and
separated by `-`, such as `acme.my-project.person`).

.relaxed binding rules per property source
[cols="2,4,4"]
|===
| Property Source | Simple | List

|Properties Files
|Camel case, kebab case, or underscore notation
|Standard list syntax using `[ ]` or comma-separated values

|YAML Files
|Camel case, kebab case, or underscore notation
|Standard YAML list syntax or comma-separated values

|Environment Variables
|Upper case format with underscore as the delimiter. `_` should not be used within a
property name
|Numeric values surrounded by underscores, such as `MY_ACME_1_OTHER = my.acme[1].other`

|System properties
|Camel case, kebab case, or underscore notation
|Standard list syntax using `[ ]` or comma-separated values
|===

TIP: We recommend that, when possible, properties are stored in lower-case kebab format,
such as `my.property-name=acme`.

When binding to `Map` properties, if the `key` contains anything other than lowercase
alpha-numeric characters or `-`, you need to use the bracket notation so that the original
value is preserved. If the key is not surrounded by `[]`, any characters that are not alpha-numeric
or `-` are removed. For example, consider binding the following properties to a `Map`:

[source,yaml,indent=0]
----
	acme:
	  map:
	    "[/key1]": value1
	    "[/key2]": value2
	    /key3: value3

----

The properties above will bind to a `Map` with `/key1`, `/key2` and `key3` as the keys in the map.


[[boot-features-external-config-complex-type-merge]]
==== Merging Complex Types
When lists are configured in more than one place, overriding works by replacing the entire
list.

For example, assume a `MyPojo` object with `name` and `description` attributes that are
`null` by default. The following example exposes a list of `MyPojo` objects from
`AcmeProperties`:

[source,java,indent=0]
----
	@ConfigurationProperties("acme")
	public class AcmeProperties {

		private final List<MyPojo> list = new ArrayList<>();

		public List<MyPojo> getList() {
			return this.list;
		}

	}
----

Consider the following configuration:

[source,yaml,indent=0]
----
	acme:
	  list:
	    - name: my name
	      description: my description
	---
	spring:
	  profiles: dev
	acme:
	  list:
	    - name: my another name
----

If the `dev` profile is not active, `AcmeProperties.list` contains one `MyPojo` entry,
as previously defined. If the `dev` profile is enabled, however, the `list` _still_
contains only one entry (with a name of `my another name` and a description of `null`).
This configuration _does not_ add a second `MyPojo` instance to the list, and it does not
merge the items.

When a `List` is specified in multiple profiles, the one with the highest priority
(and only that one) is used. Consider the following example:

[source,yaml,indent=0]
----
	acme:
	  list:
	    - name: my name
	      description: my description
	    - name: another name
	      description: another description
	---
	spring:
	  profiles: dev
	acme:
	  list:
	    - name: my another name
----

In the preceding example, if the `dev` profile is active, `AcmeProperties.list` contains
_one_ `MyPojo` entry (with a name of `my another name` and a description of `null`).
For YAML, both comma-separated lists and YAML lists can be used for
completely overriding the contents of the list.

For `Map` properties, you can bind with property values drawn from multiple sources. However,
for the same property in multiple sources, the one with the highest priority is used.
The following example exposes a `Map<String, MyPojo>` from `AcmeProperties`:

[source,java,indent=0]
----
	@ConfigurationProperties("acme")
	public class AcmeProperties {

		private final Map<String, MyPojo> map = new HashMap<>();

		public Map<String, MyPojo> getMap() {
			return this.map;
		}

	}
----

Consider the following configuration:

[source,yaml,indent=0]
----
	acme:
	  map:
	    key1:
	      name: my name 1
	      description: my description 1
	---
	spring:
	  profiles: dev
	acme:
	  map:
	    key1:
	      name: dev name 1
	    key2:
	      name: dev name 2
	      description: dev description 2
----

If the `dev` profile is not active, `AcmeProperties.map` contains one entry with key `key1`
(with a name of `my name 1` and a description of `my description 1`).
If the `dev` profile is enabled, however, `map` contains two entries with keys `key1`
(with a name of `dev name 1` and a description of `my description 1`) and
`key2` (with a name of `dev name 2` and a description of `dev description 2`).

NOTE: The preceding merging rules apply to properties from all property sources and not just
YAML files.

[[boot-features-external-config-conversion]]
==== Properties Conversion
Spring Boot attempts to coerce the external application properties to the right type when
it binds to the `@ConfigurationProperties` beans. If you need custom type conversion, you
can provide a `ConversionService` bean (with a bean named `conversionService`) or custom
property editors (through a `CustomEditorConfigurer` bean) or custom `Converters` (with
bean definitions annotated as `@ConfigurationPropertiesBinding`).

NOTE: As this bean is requested very early during the application lifecycle, make sure to
limit the dependencies that your `ConversionService` is using. Typically, any dependency
that you require may not be fully initialized at creation time. You may want to rename
your custom `ConversionService` if it is not required for configuration keys coercion and
only rely on custom converters qualified with `@ConfigurationPropertiesBinding`.



[[boot-features-external-config-conversion-duration]]
===== Converting durations
Spring Boot has dedicated support for expressing durations. If you expose a
`java.time.Duration` property, the following formats in application properties are
available:

* A regular `long` representation (using milliseconds as the default unit unless a
`@DurationUnit` has been specified)
* The standard ISO-8601 format
{java-javadoc}/java/time/Duration.html#parse-java.lang.CharSequence-[used by
`java.time.Duration`]
* A more readable format where the value and the unit are coupled (e.g. `10s` means 10
seconds)

Consider the following example:

[source,java,indent=0]
----
include::{code-examples}/context/properties/bind/AppSystemProperties.java[tag=example]
----

To specify a session timeout of 30 seconds, `30`, `PT30S` and `30s` are all equivalent. A
read timeout of 500ms can be specified in any of the following form: `500`, `PT0.5S` and
`500ms`.

You can also use any of the supported units. These are:

* `ns` for nanoseconds
* `us` for microseconds
* `ms` for milliseconds
* `s` for seconds
* `m` for minutes
* `h` for hours
* `d` for days

The default unit is milliseconds and can be overridden using `@DurationUnit` as illustrated
in the sample above.

TIP: If you are upgrading from a previous version that is simply using `Long` to express
the duration, make sure to define the unit (using `@DurationUnit`) if it isn't
milliseconds alongside the switch to `Duration`. Doing so gives a transparent upgrade path
while supporting a much richer format.



[[boot-features-external-config-conversion-datasize]]
===== Converting Data Sizes
Spring Framework has a `DataSize` value type that allows to express size in bytes. If you
expose a `DataSize` property, the following formats in application properties are
available:

* A regular `long` representation (using bytes as the default unit unless a
`@DataSizeUnit` has been specified)
* A more readable format where the value and the unit are coupled (e.g. `10MB` means 10
megabytes)

Consider the following example:

[source,java,indent=0]
----
include::{code-examples}/context/properties/bind/AppIoProperties.java[tag=example]
----

To specify a buffer size of 10 megabytes, `10` and `10MB` are equivalent. A size threshold
of 256 bytes can be specified as `256` or `256B`.

You can also use any of the supported units. These are:

* `B` for bytes
* `KB` for kilobytes
* `MB` for megabytes
* `GB` for gigabytes
* `TB` for terabytes

The default unit is bytes and can be overridden using `@DataSizeUnit` as illustrated
in the sample above.

TIP: If you are upgrading from a previous version that is simply using `Long` to express
the size, make sure to define the unit (using `@DataSizeUnit`) if it isn't bytes alongside
the switch to `DataSize`. Doing so gives a transparent upgrade path while supporting a
much richer format.



[[boot-features-external-config-validation]]
==== @ConfigurationProperties Validation
Spring Boot attempts to validate `@ConfigurationProperties` classes whenever they are
annotated with Spring's `@Validated` annotation. You can use JSR-303 `javax.validation`
constraint annotations directly on your configuration class. To do so, ensure that a
compliant JSR-303 implementation is on your classpath and then add constraint annotations
to your fields, as shown in the following example:

[source,java,indent=0]
----
	@ConfigurationProperties(prefix="acme")
	@Validated
	public class AcmeProperties {

		@NotNull
		private InetAddress remoteAddress;

		// ... getters and setters

	}
----

TIP: You can also trigger validation by annotating the `@Bean` method that creates the
configuration properties with `@Validated`.

Although nested properties will also be validated when bound, it's good practice to
also annotate the associated field as `@Valid`. This ensure that validation is triggered
even if no nested properties are found. The following example builds on the preceding
`AcmeProperties` example:

[source,java,indent=0]
----
	@ConfigurationProperties(prefix="acme")
	@Validated
	public class AcmeProperties {

		@NotNull
		private InetAddress remoteAddress;

		@Valid
		private final Security security = new Security();

		// ... getters and setters

		public static class Security {

			@NotEmpty
			public String username;

			// ... getters and setters

		}

	}
----

You can also add a custom Spring `Validator` by creating a bean definition called
`configurationPropertiesValidator`. The `@Bean` method should be declared `static`. The
configuration properties validator is created very early in the application's lifecycle,
and declaring the `@Bean` method as static lets the bean be created without having to
instantiate the `@Configuration` class. Doing so avoids any problems that may be caused
by early instantiation.

TIP: The `spring-boot-actuator` module includes an endpoint that exposes all
`@ConfigurationProperties` beans. Point your web browser to
`/actuator/configprops` or use the equivalent JMX endpoint. See the
"<<production-ready-features.adoc#production-ready-endpoints, Production ready features>>"
section for details.



[[boot-features-external-config-vs-value]]
==== @ConfigurationProperties vs. @Value
The `@Value` annotation is a core container feature, and it does not provide the same
features as type-safe configuration properties. The following table summarizes the
features that are supported by `@ConfigurationProperties` and `@Value`:

[cols="4,2,2"]
|===
|Feature |`@ConfigurationProperties` |`@Value`

| <<boot-features-external-config-relaxed-binding,Relaxed binding>>
| Yes
| No

| <<appendix.adoc#configuration-metadata,Meta-data support>>
| Yes
| No

| `SpEL` evaluation
| No
| Yes
|===

If you define a set of configuration keys for your own components, we recommend you
group them in a POJO annotated with `@ConfigurationProperties`. You should also be aware
that, since `@Value` does not support relaxed binding, it is not a good candidate if you
need to provide the value by using environment variables.

Finally, while you can write a `SpEL` expression in `@Value`, such expressions are not
processed from <<boot-features-external-config-application-property-files,application
property files>>.



[[boot-features-profiles]]
== Profiles
Spring Profiles provide a way to segregate parts of your application configuration and
make it be available only in certain environments.  Any `@Component`, `@Configuration`
or `@ConfigurationProperties` can be marked with `@Profile` to limit when it is loaded,
as shown in the following example:

[source,java,indent=0]
----
	@Configuration(proxyBeanMethods = false)
	@Profile("production")
	public class ProductionConfiguration {

		// ...

	}
----

NOTE: If `@ConfigurationProperties` beans are registered via `@EnableConfigurationProperties`
instead of automatic scanning, the `@Profile` annotation needs to be specified on the `@Configuration`
class that has the `@EnableConfigurationProperties` annotation. In the case where `@ConfigurationProperties`
are scanned, `@Profile` can be specified on the `@ConfigurationProperties` class itself.

You can use a `spring.profiles.active` `Environment` property to specify which profiles
are active. You can specify the property in any of the ways described earlier in this
chapter. For example, you could include it in your `application.properties`, as shown in
the following example:

[source,properties,indent=0]
----
	spring.profiles.active=dev,hsqldb
----

You could also specify it on the command line by using the following switch:
`--spring.profiles.active=dev,hsqldb`.



[[boot-features-adding-active-profiles]]
=== Adding Active Profiles
The `spring.profiles.active` property follows the same ordering rules as other
properties: The highest `PropertySource` wins. This means that you can specify active
profiles in `application.properties` and then *replace* them by using the command line
switch.

Sometimes, it is useful to have profile-specific properties that *add* to the active
profiles rather than replace them. The `spring.profiles.include` property can be used to
unconditionally add active profiles. The `SpringApplication` entry point also has a Java
API for setting additional profiles (that is, on top of those activated by the
`spring.profiles.active` property). See the `setAdditionalProfiles()` method in
{dc-spring-boot}/SpringApplication.html[SpringApplication].

For example, when an application with the following properties is run by using the
switch, `--spring.profiles.active=prod`, the `proddb` and `prodmq` profiles are also
activated:

[source,yaml,indent=0]
----
	---
	my.property: fromyamlfile
	---
	spring.profiles: prod
	spring.profiles.include:
	  - proddb
	  - prodmq
----

NOTE: Remember that the `spring.profiles` property can be defined in a YAML document to
determine when this particular document is included in the configuration. See
<<howto-change-configuration-depending-on-the-environment>> for more details.



[[boot-features-programmatically-setting-profiles]]
=== Programmatically Setting Profiles
You can programmatically set active profiles by calling
`SpringApplication.setAdditionalProfiles(...)` before your application runs. It is also
possible to activate profiles by using Spring's `ConfigurableEnvironment` interface.



[[boot-features-profile-specific-configuration]]
=== Profile-specific Configuration Files
Profile-specific variants of both `application.properties` (or `application.yml`) and
files referenced through `@ConfigurationProperties` are considered as files and loaded.
See "<<boot-features-external-config-profile-specific-properties>>" for details.



[[boot-features-logging]]
== Logging
Spring Boot uses https://commons.apache.org/logging[Commons Logging] for all internal
logging but leaves the underlying log implementation open. Default configurations are
provided for
{java-javadoc}/java/util/logging/package-summary.html[Java Util
Logging], https://logging.apache.org/log4j/2.x/[Log4J2], and
https://logback.qos.ch/[Logback]. In each case, loggers are pre-configured to use console
output with optional file output also available.

By default, if you use the "`Starters`", Logback is used for logging. Appropriate Logback
routing is also included to ensure that dependent libraries that use Java Util Logging,
Commons Logging, Log4J, or SLF4J all work correctly.

TIP: There are a lot of logging frameworks available for Java. Do not worry if the above
list seems confusing. Generally, you do not need to change your logging dependencies and
the Spring Boot defaults work just fine.



[[boot-features-logging-format]]
=== Log Format
The default log output from Spring Boot resembles the following example:

[indent=0]
----
2014-03-05 10:57:51.112  INFO 45469 --- [           main] org.apache.catalina.core.StandardEngine  : Starting Servlet Engine: Apache Tomcat/7.0.52
2014-03-05 10:57:51.253  INFO 45469 --- [ost-startStop-1] o.a.c.c.C.[Tomcat].[localhost].[/]       : Initializing Spring embedded WebApplicationContext
2014-03-05 10:57:51.253  INFO 45469 --- [ost-startStop-1] o.s.web.context.ContextLoader            : Root WebApplicationContext: initialization completed in 1358 ms
2014-03-05 10:57:51.698  INFO 45469 --- [ost-startStop-1] o.s.b.c.e.ServletRegistrationBean        : Mapping servlet: 'dispatcherServlet' to [/]
2014-03-05 10:57:51.702  INFO 45469 --- [ost-startStop-1] o.s.b.c.embedded.FilterRegistrationBean  : Mapping filter: 'hiddenHttpMethodFilter' to: [/*]
----

The following items are output:

* Date and Time: Millisecond precision and easily sortable.
* Log Level: `ERROR`, `WARN`, `INFO`, `DEBUG`, or `TRACE`.
* Process ID.
* A `---` separator to distinguish the start of actual log messages.
* Thread name: Enclosed in square brackets (may be truncated for console output).
* Logger name: This is usually the source class name (often abbreviated).
* The log message.

NOTE: Logback does not have a `FATAL` level. It is mapped to `ERROR`.


[[boot-features-logging-console-output]]
=== Console Output
The default log configuration echoes messages to the console as they are written. By
default, `ERROR`-level, `WARN`-level, and `INFO`-level messages are logged. You can also
enable a "`debug`" mode by starting your application with a `--debug` flag.

[indent=0]
----
	$ java -jar myapp.jar --debug
----

NOTE: You can also specify `debug=true` in your `application.properties`.

When the debug mode is enabled, a selection of core loggers (embedded container,
Hibernate, and Spring Boot) are configured to output more information. Enabling the debug
mode does _not_ configure your application to log all messages with `DEBUG` level.

Alternatively, you can enable a "`trace`" mode by starting your application with a
`--trace` flag (or `trace=true` in your `application.properties`). Doing so enables trace
logging for a selection of core loggers (embedded container, Hibernate schema generation,
and the whole Spring portfolio).

[[boot-features-logging-color-coded-output]]
==== Color-coded Output
If your terminal supports ANSI, color output is used to aid readability. You can set
`spring.output.ansi.enabled` to a
{dc-spring-boot}/ansi/AnsiOutput.Enabled.{dc-ext}[supported value] to override the auto
detection.

Color coding is configured by using the `%clr` conversion word. In its simplest form, the
converter colors the output according to the log level, as shown in the following
example:

[source,indent=0]
----
%clr(%5p)
----

The following table describes the mapping of log levels to colors:

|===
|Level | Color

|`FATAL`
| Red

|`ERROR`
| Red

|`WARN`
| Yellow

|`INFO`
| Green

|`DEBUG`
| Green

|`TRACE`
| Green
|===

Alternatively, you can specify the color or style that should be used by providing it as
an option to the conversion. For example, to make the text yellow, use the following
setting:

[source,indent=0]
----
%clr(%d{yyyy-MM-dd HH:mm:ss.SSS}){yellow}
----

The following colors and styles are supported:

* `blue`
* `cyan`
* `faint`
* `green`
* `magenta`
* `red`
* `yellow`

[[boot-features-logging-file-output]]
=== File Output
By default, Spring Boot logs only to the console and does not write log files. If you
want to write log files in addition to the console output, you need to set a
`logging.file.name` or `logging.file.path` property (for example, in your
`application.properties`).

The following table shows how the `logging.*` properties can be used together:

.Logging properties
[cols="1,1,1,4"]
|===
|`logging.file.name` |`logging.file.path` |Example |Description

|_(none)_
|_(none)_
|
|Console only logging.

|Specific file
|_(none)_
|`my.log`
|Writes to the specified log file. Names can be an exact location or relative to the
current directory.

|_(none)_
|Specific directory
|`/var/log`
|Writes `spring.log` to the specified directory. Names can be an exact location or
relative to the current directory.
|===

Log files rotate when they reach 10 MB and, as with console output, `ERROR`-level,
`WARN`-level, and `INFO`-level messages are logged by default. Size limits can be changed
using the `logging.file.max-size` property. Previously rotated files are archived
indefinitely unless the `logging.file.max-history` property has been set. The total size
of log archives can be capped using `logging.file.total-size-cap`. When the total size of
log archives exceeds that threshold, backups will be deleted. To force log archive cleanup
on application startup, use the `logging.file.clean-history-on-start` property.

NOTE: The logging system is initialized early in the application lifecycle. Consequently,
logging properties are not found in property files loaded through `@PropertySource`
annotations.

TIP: Logging properties are independent of the actual logging infrastructure. As a
result, specific configuration keys (such as `logback.configurationFile` for Logback) are
not managed by spring Boot.


[[boot-features-custom-log-levels]]
=== Log Levels
All the supported logging systems can have the logger levels set in the Spring
`Environment` (for example, in `application.properties`) by using
`+logging.level.<logger-name>=<level>+` where `level` is one of TRACE, DEBUG, INFO, WARN,
ERROR, FATAL, or OFF. The `root` logger can be configured by using `logging.level.root`.

The following example shows potential logging settings in `application.properties`:

[source,properties,indent=0,subs="verbatim,quotes,attributes"]
----
	logging.level.root=WARN
	logging.level.org.springframework.web=DEBUG
	logging.level.org.hibernate=ERROR
----



[[boot-features-custom-log-groups]]
=== Log Groups
It's often useful to be able to group related loggers together so that they can all be
configured at the same time. For example, you might commonly change the logging levels for
_all_ Tomcat related loggers, but you can't easily remember top level packages.

To help with this, Spring Boot allows you to define logging groups in your Spring
`Environment`. For example, here's how you could define a "`tomcat`" group by adding
it to your `application.properties`:

[source,properties,indent=0,subs="verbatim,quotes,attributes"]
----
	logging.group.tomcat=org.apache.catalina, org.apache.coyote, org.apache.tomcat
----

Once defined, you can change the level for all the loggers in the group with a single
line:

[source,properties,indent=0,subs="verbatim,quotes,attributes"]
----
	logging.level.tomcat=TRACE
----

Spring Boot includes the following pre-defined logging groups that can be used
out-of-the-box:

[cols="1,4"]
|===
|Name |Loggers

|web
|`org.springframework.core.codec`, `org.springframework.http`, `org.springframework.web`

|sql
|`org.springframework.jdbc.core`, `org.hibernate.SQL`, `org.jooq.tools.LoggerListener`

|===



[[boot-features-custom-log-configuration]]
=== Custom Log Configuration
The various logging systems can be activated by including the appropriate libraries on
the classpath and can be further customized by providing a suitable configuration file in
the root of the classpath or in a location specified by the following Spring `Environment`
property: `logging.config`.

You can force Spring Boot to use a particular logging system by using the
`org.springframework.boot.logging.LoggingSystem` system property. The value should be the
fully qualified class name of a `LoggingSystem` implementation. You can also disable
Spring Boot's logging configuration entirely by using a value of `none`.

NOTE: Since logging is initialized *before* the `ApplicationContext` is created, it is
not possible to control logging from `@PropertySources` in Spring `@Configuration` files.
The only way to change the logging system or disable it entirely is via System properties.

Depending on your logging system, the following files are loaded:

|===
|Logging System |Customization

|Logback
|`logback-spring.xml`, `logback-spring.groovy`, `logback.xml`, or `logback.groovy`

|Log4j2
|`log4j2-spring.xml` or `log4j2.xml`

|JDK (Java Util Logging)
|`logging.properties`
|===

NOTE: When possible, we recommend that you use the `-spring` variants for your logging
configuration (for example, `logback-spring.xml` rather than `logback.xml`). If you use
standard configuration locations, Spring cannot completely control log initialization.

WARNING: There are known classloading issues with Java Util Logging that cause problems
when running from an 'executable jar'. We recommend that you avoid it when running from
an 'executable jar' if at all possible.

To help with the customization, some other properties are transferred from the Spring
`Environment` to System properties, as described in the following table:

|===
|Spring Environment |System Property |Comments

|`logging.exception-conversion-word`
|`LOG_EXCEPTION_CONVERSION_WORD`
|The conversion word used when logging exceptions.

|`logging.file.clean-history-on-start`
|`LOG_FILE_CLEAN_HISTORY_ON_START`
|Whether to clean the archive log files on startup (if LOG_FILE enabled). (Only supported
with the default Logback setup.)

|`logging.file.name`
|`LOG_FILE`
|If defined, it is used in the default log configuration.

|`logging.file.max-size`
|`LOG_FILE_MAX_SIZE`
|Maximum log file size (if LOG_FILE enabled). (Only supported with the default Logback
setup.)

|`logging.file.max-history`
|`LOG_FILE_MAX_HISTORY`
|Maximum number of archive log files to keep (if LOG_FILE enabled). (Only supported with
the default Logback setup.)

|`logging.file.path`
|`LOG_PATH`
|If defined, it is used in the default log configuration.

|`logging.file.total-size-cap`
|`LOG_FILE_TOTAL_SIZE_CAP`
|Total size of log backups to be kept (if LOG_FILE enabled). (Only supported with the
default Logback setup.)

|`logging.pattern.console`
|`CONSOLE_LOG_PATTERN`
|The log pattern to use on the console (stdout). (Only supported with the default Logback
setup.)

|`logging.pattern.dateformat`
|`LOG_DATEFORMAT_PATTERN`
|Appender pattern for log date format. (Only supported with the default Logback setup.)

|`logging.pattern.file`
|`FILE_LOG_PATTERN`
|The log pattern to use in a file (if `LOG_FILE` is enabled). (Only supported with the
default Logback setup.)

|`logging.pattern.level`
|`LOG_LEVEL_PATTERN`
|The format to use when rendering the log level (default `%5p`). (Only supported with the
default Logback setup.)

|`PID`
|`PID`
|The current process ID (discovered if possible and when not already defined as an OS
environment variable).
|===

All the supported logging systems can consult System properties when parsing their
configuration files.  See the default configurations in `spring-boot.jar` for examples:

* {github-code}/spring-boot-project/spring-boot/src/main/resources/org/springframework/boot/logging/logback/defaults.xml[Logback]
* {github-code}/spring-boot-project/spring-boot/src/main/resources/org/springframework/boot/logging/log4j2/log4j2.xml[Log4j 2]
* {github-code}/spring-boot-project/spring-boot/src/main/resources/org/springframework/boot/logging/java/logging-file.properties[Java Util logging]

[TIP]
====
If you want to use a placeholder in a logging property, you should use
<<boot-features-external-config-placeholders-in-properties,Spring Boot's syntax>> and not
the syntax of the underlying framework. Notably, if you use Logback, you should use `:`
as the delimiter between a property name and its default value and not use `:-`.
====

[TIP]
====

You can add MDC and other ad-hoc content to log lines by overriding only the
`LOG_LEVEL_PATTERN` (or `logging.pattern.level` with Logback). For example, if you use
`logging.pattern.level=user:%X\{user} %5p`, then the default log format contains an MDC
entry for "user", if it exists, as shown in the following example.

----
2015-09-30 12:30:04.031 user:someone INFO 22174 --- [  nio-8080-exec-0] demo.Controller
Handling authenticated request
----
====



[[boot-features-logback-extensions]]
=== Logback Extensions
Spring Boot includes a number of extensions to Logback that can help with advanced
configuration. You can use these extensions in your `logback-spring.xml` configuration
file.

NOTE: Because the standard `logback.xml` configuration file is loaded too early, you
cannot use extensions in it. You need to either use `logback-spring.xml` or define a
`logging.config` property.

WARNING: The extensions cannot be used with Logback's
https://logback.qos.ch/manual/configuration.html#autoScan[configuration scanning]. If you
attempt to do so, making changes to the configuration file results in an error similar to
one of the following being logged:

----
ERROR in ch.qos.logback.core.joran.spi.Interpreter@4:71 - no applicable action for [springProperty], current ElementPath is [[configuration][springProperty]]
ERROR in ch.qos.logback.core.joran.spi.Interpreter@4:71 - no applicable action for [springProfile], current ElementPath is [[configuration][springProfile]]
----



==== Profile-specific Configuration
The `<springProfile>` tag lets you optionally include or exclude sections of
configuration based on the active Spring profiles. Profile sections are supported
anywhere within the `<configuration>` element. Use the `name` attribute to specify which
profile accepts the configuration. The `<springProfile>` tag can contain a simple profile
name (for example `staging`) or a profile expression. A profile expression allows for more
complicated profile logic to be expressed, for example
`production & (eu-central | eu-west)`. Check the
{spring-reference}core.html#beans-definition-profiles-java[reference guide] for more
details. The following listing shows three sample profiles:

[source,xml,indent=0]
----
	<springProfile name="staging">
		<!-- configuration to be enabled when the "staging" profile is active -->
	</springProfile>

	<springProfile name="dev | staging">
		<!-- configuration to be enabled when the "dev" or "staging" profiles are active -->
	</springProfile>

	<springProfile name="!production">
		<!-- configuration to be enabled when the "production" profile is not active -->
	</springProfile>
----



==== Environment Properties
The `<springProperty>` tag lets you expose properties from the Spring `Environment` for
use within Logback. Doing so can be useful if you want to access values from your
`application.properties` file in your Logback configuration. The tag works in a similar
way to Logback's standard `<property>` tag. However, rather than specifying a direct
`value`, you specify the `source` of the property (from the `Environment`). If you need
to store the property somewhere other than in `local` scope, you can use the `scope`
attribute. If you need a fallback value (in case the property is not set in the
`Environment`), you can use the `defaultValue` attribute. The following example shows how
to expose properties for use within Logback:

[source,xml,indent=0]
----
	<springProperty scope="context" name="fluentHost" source="myapp.fluentd.host"
			defaultValue="localhost"/>
	<appender name="FLUENT" class="ch.qos.logback.more.appenders.DataFluentAppender">
		<remoteHost>${fluentHost}</remoteHost>
		...
	</appender>
----

NOTE: The `source` must be specified in kebab case (such as `my.property-name`).
However, properties can be added to the `Environment` by using the relaxed rules.



[[boot-features-internationalization]]
== Internationalization
Spring Boot supports localized messages so that your application can cater to users
of different language preferences. By default, Spring Boot looks for the presence of
a `messages` resource bundle at the root of the classpath.

NOTE: The auto-configuration applies when the default properties file for the configured
resource bundle is available (i.e. `messages.properties` by default). If your resource
bundle contains only language-specific properties files, you are required to add the
default. If no properties file is found that matches any of the configured base names,
there will be no auto-configured `MessageSource`.

The basename of the resource bundle as well as several other attributes can be configured
using the `spring.messages` namespace, as shown in the following example:

[source,properties,indent=0]
----
	spring.messages.basename=messages,config.i18n.messages
	spring.messages.fallback-to-system-locale=false
----

TIP: `spring.messages.basename` supports comma-separated list of locations, either a
package qualifier or a resource resolved from the classpath root.

See {sc-spring-boot-autoconfigure}/context/MessageSourceProperties.{sc-ext}[
`MessageSourceProperties`] for more supported options.




[[boot-features-json]]
== JSON
Spring Boot provides integration with three JSON mapping libraries:

- Gson
- Jackson
- JSON-B

Jackson is the preferred and default library.



[[boot-features-json-jackson]]
=== Jackson
Auto-configuration for Jackson is provided and Jackson is part of
`spring-boot-starter-json`. When Jackson is on the classpath an `ObjectMapper`
bean is automatically configured. Several configuration properties are provided for
<<howto.adoc#howto-customize-the-jackson-objectmapper,customizing the configuration of the
`ObjectMapper`>>.



[[boot-features-json-gson]]
=== Gson
Auto-configuration for Gson is provided. When Gson is on the classpath a `Gson` bean is
automatically configured.  Several `+spring.gson.*+` configuration properties are
provided for customizing the configuration. To take more control, one or more
`GsonBuilderCustomizer` beans can be used.



[[boot-features-json-json-b]]
=== JSON-B
Auto-configuration for JSON-B is provided. When the JSON-B API and an implementation are
on the classpath a `Jsonb` bean will be automatically configured. The preferred JSON-B
implementation is Apache Johnzon for which dependency management is provided.



[[boot-features-developing-web-applications]]
== Developing Web Applications
Spring Boot is well suited for web application development. You can create a
self-contained HTTP server by using embedded Tomcat, Jetty, Undertow, or Netty. Most web
applications use the `spring-boot-starter-web` module to get up and running quickly. You
can also choose to build reactive web applications by using the
`spring-boot-starter-webflux` module.

If you have not yet developed a Spring Boot web application, you can follow the
"Hello World!" example in the
_<<getting-started.adoc#getting-started-first-application, Getting started>>_ section.



[[boot-features-spring-mvc]]
=== The "`Spring Web MVC Framework`"
The {spring-reference}web.html#mvc[Spring Web MVC framework] (often referred to as simply
"`Spring MVC`") is a rich "`model view controller`" web framework. Spring MVC lets you
create special `@Controller` or `@RestController` beans to handle incoming HTTP requests.
Methods in your controller are mapped to HTTP by using `@RequestMapping` annotations.

The following code shows a typical `@RestController` that serves JSON data:

[source,java,indent=0]
----
	@RestController
	@RequestMapping(value="/users")
	public class MyRestController {

		@RequestMapping(value="/\{user}", method=RequestMethod.GET)
		public User getUser(@PathVariable Long user) {
			// ...
		}

		@RequestMapping(value="/\{user}/customers", method=RequestMethod.GET)
		List<Customer> getUserCustomers(@PathVariable Long user) {
			// ...
		}

		@RequestMapping(value="/\{user}", method=RequestMethod.DELETE)
		public User deleteUser(@PathVariable Long user) {
			// ...
		}

	}
----

Spring MVC is part of the core Spring Framework, and detailed information is available in
the  {spring-reference}web.html#mvc[reference documentation]. There are also several
guides that cover Spring MVC available at https://spring.io/guides.



[[boot-features-spring-mvc-auto-configuration]]
==== Spring MVC Auto-configuration
Spring Boot provides auto-configuration for Spring MVC that works well with most
applications.

The auto-configuration adds the following features on top of Spring's defaults:

* Inclusion of `ContentNegotiatingViewResolver` and `BeanNameViewResolver` beans.
* Support for serving static resources, including support for WebJars (covered
<<boot-features-spring-mvc-static-content,later in this document>>)).
* Automatic registration of `Converter`, `GenericConverter`, and `Formatter` beans.
* Support for `HttpMessageConverters` (covered
<<boot-features-spring-mvc-message-converters,later in this document>>).
* Automatic registration of `MessageCodesResolver` (covered
<<boot-features-spring-message-codes,later in this document>>).
* Static `index.html` support.
* Custom `Favicon` support (covered <<boot-features-spring-mvc-favicon,later in this
document>>).
* Automatic use of a `ConfigurableWebBindingInitializer` bean (covered
<<boot-features-spring-mvc-web-binding-initializer,later in this document>>).

If you want to keep Spring Boot MVC features and you want to add additional
{spring-reference}web.html#mvc[MVC configuration] (interceptors, formatters, view
controllers, and other features), you can add your own `@Configuration` class of type
`WebMvcConfigurer` but *without* `@EnableWebMvc`. If you wish to provide custom
instances of `RequestMappingHandlerMapping`, `RequestMappingHandlerAdapter`, or
`ExceptionHandlerExceptionResolver`, you can declare a `WebMvcRegistrationsAdapter`
instance to provide such components.

If you want to take complete control of Spring MVC, you can add your own `@Configuration`
annotated with `@EnableWebMvc`.


[[boot-features-spring-mvc-message-converters]]
==== HttpMessageConverters
Spring MVC uses the `HttpMessageConverter` interface to convert HTTP requests and
responses. Sensible defaults are included out of the box. For example, objects can be
automatically converted to JSON (by using the Jackson library) or XML (by using the
Jackson XML extension, if available, or by using JAXB if the Jackson XML extension is not
available). By default, strings are encoded in `UTF-8`.

If you need to add or customize converters, you can use Spring Boot's
`HttpMessageConverters` class, as shown in the following listing:

[source,java,indent=0]
----
	import org.springframework.boot.autoconfigure.http.HttpMessageConverters;
	import org.springframework.context.annotation.*;
	import org.springframework.http.converter.*;

	@Configuration(proxyBeanMethods = false)
	public class MyConfiguration {

		@Bean
		public HttpMessageConverters customConverters() {
			HttpMessageConverter<?> additional = ...
			HttpMessageConverter<?> another = ...
			return new HttpMessageConverters(additional, another);
		}

	}
----

Any `HttpMessageConverter` bean that is present in the context is added to the list of
converters. You can also override default converters in the same way.



[[boot-features-json-components]]
==== Custom JSON Serializers and Deserializers
If you use Jackson to serialize and deserialize JSON data, you might want to write your
own `JsonSerializer` and `JsonDeserializer` classes. Custom serializers are usually
https://github.com/FasterXML/jackson-docs/wiki/JacksonHowToCustomSerializers[registered with Jackson through
a module], but Spring Boot provides an alternative `@JsonComponent` annotation that makes
it easier to directly register Spring Beans.

You can use the `@JsonComponent` annotation directly on `JsonSerializer`,
`JsonDeserializer` or `KeyDeserializer` implementations. You can also use it on classes
that contain serializers/deserializers as inner classes, as shown in the following example:

[source,java,indent=0]
----
	import java.io.*;
	import com.fasterxml.jackson.core.*;
	import com.fasterxml.jackson.databind.*;
	import org.springframework.boot.jackson.*;

	@JsonComponent
	public class Example {

		public static class Serializer extends JsonSerializer<SomeObject> {
			// ...
		}

		public static class Deserializer extends JsonDeserializer<SomeObject> {
			// ...
		}

	}
----

All `@JsonComponent` beans in the `ApplicationContext` are automatically registered with
Jackson. Because `@JsonComponent` is meta-annotated with `@Component`, the usual
component-scanning rules apply.

Spring Boot also provides
{sc-spring-boot}/jackson/JsonObjectSerializer.{sc-ext}[`JsonObjectSerializer`] and
{sc-spring-boot}/jackson/JsonObjectDeserializer.{sc-ext}[`JsonObjectDeserializer`] base
classes that provide useful alternatives to the standard Jackson versions when
serializing objects. See
{dc-spring-boot}/jackson/JsonObjectSerializer.{dc-ext}[`JsonObjectSerializer`]
and {dc-spring-boot}/jackson/JsonObjectDeserializer.{dc-ext}[`JsonObjectDeserializer`] in
the Javadoc for details.



[[boot-features-spring-message-codes]]
==== MessageCodesResolver
Spring MVC has a strategy for generating error codes for rendering error messages from
binding errors: `MessageCodesResolver`. If you set the
`spring.mvc.message-codes-resolver.format` property `PREFIX_ERROR_CODE` or
`POSTFIX_ERROR_CODE`, Spring Boot creates one for you (see the enumeration in
{spring-javadoc}/validation/DefaultMessageCodesResolver.Format.{dc-ext}[`DefaultMessageCodesResolver.Format`]).



[[boot-features-spring-mvc-static-content]]
==== Static Content
By default, Spring Boot serves static content from a directory called `/static` (or
`/public` or `/resources` or `/META-INF/resources`) in the classpath or from the root of
the `ServletContext`.  It uses the `ResourceHttpRequestHandler` from Spring MVC so that
you can modify that behavior by adding your own `WebMvcConfigurer` and overriding the
`addResourceHandlers` method.

In a stand-alone web application, the default servlet from the container is also enabled
and acts as a fallback, serving content from the root of the `ServletContext` if Spring
decides not to handle it. Most of the time, this does not happen (unless you modify the
default MVC configuration), because Spring can always handle requests through the
`DispatcherServlet`.

By default, resources are mapped on `+/**+`, but you can tune that with the
`spring.mvc.static-path-pattern` property. For instance, relocating all resources to
`/resources/**` can be achieved as follows:

[source,properties,indent=0,subs="verbatim,quotes,attributes"]
----
	spring.mvc.static-path-pattern=/resources/**
----

You can also customize the static resource locations by using the
`spring.resources.static-locations` property (replacing the default values with a list of
directory locations). The root Servlet context path, `"/"`, is automatically added as a
location as well.

In addition to the "`standard`" static resource locations mentioned earlier, a special
case is made for https://www.webjars.org/[Webjars content]. Any resources with a path in
`+/webjars/**+` are served from jar files if they are packaged in the Webjars format.

TIP: Do not use the `src/main/webapp` directory if your application is packaged as a jar.
Although this directory is a common standard, it works *only* with war packaging, and it
is silently ignored by most build tools if you generate a jar.

Spring Boot also supports the advanced resource handling features provided by Spring MVC,
allowing use cases such as cache-busting static resources or using version agnostic URLs
for Webjars.

To use version agnostic URLs for Webjars, add the `webjars-locator-core` dependency.
Then declare your Webjar. Using jQuery as an example, adding
`"/webjars/jquery/jquery.min.js"` results in
`"/webjars/jquery/x.y.z/jquery.min.js"`. where `x.y.z` is the Webjar version.

NOTE: If you use JBoss, you need to declare the `webjars-locator-jboss-vfs`
dependency instead of the `webjars-locator-core`. Otherwise, all Webjars resolve as a
`404`.

To use cache busting, the following configuration configures a cache busting solution for
all static resources, effectively adding a content hash, such as
`<link href="/css/spring-2a2d595e6ed9a0b24f027f2b63b134d6.css"/>`, in URLs:

[source,properties,indent=0,subs="verbatim,quotes,attributes"]
----
	spring.resources.chain.strategy.content.enabled=true
	spring.resources.chain.strategy.content.paths=/**
----

NOTE: Links to resources are rewritten in templates at runtime, thanks to a
`ResourceUrlEncodingFilter` that is auto-configured for Thymeleaf and FreeMarker. You
should manually declare this filter when using JSPs. Other template engines are currently
not automatically supported but can be with custom template macros/helpers and the use of
the
{spring-javadoc}/web/servlet/resource/ResourceUrlProvider.{dc-ext}[`ResourceUrlProvider`].

When loading resources dynamically with, for example, a JavaScript module loader,
renaming files is not an option. That is why other strategies are also supported and can
be combined. A "fixed" strategy adds a static version string in the URL without changing
the file name, as shown in the following example:

[source,properties,indent=0,subs="verbatim,quotes,attributes"]
----
	spring.resources.chain.strategy.content.enabled=true
	spring.resources.chain.strategy.content.paths=/**
	spring.resources.chain.strategy.fixed.enabled=true
	spring.resources.chain.strategy.fixed.paths=/js/lib/
	spring.resources.chain.strategy.fixed.version=v12
----

With this configuration, JavaScript modules located under `"/js/lib/"` use a fixed
versioning strategy (`"/v12/js/lib/mymodule.js"`), while other resources still use the
content one (`<link href="/css/spring-2a2d595e6ed9a0b24f027f2b63b134d6.css"/>`).

See {sc-spring-boot-autoconfigure}/web/ResourceProperties.{sc-ext}[`ResourceProperties`]
for more supported options.

[TIP]
====
This feature has been thoroughly described in a dedicated
https://spring.io/blog/2014/07/24/spring-framework-4-1-handling-static-web-resources[blog
post] and in Spring Framework's
{spring-reference}web.html#mvc-config-static-resources[reference documentation].
====

[[boot-features-spring-mvc-welcome-page]]
==== Welcome Page
Spring Boot supports both static and templated welcome pages. It first looks for an
`index.html` file in the configured static content locations. If one is not found, it
then looks for an `index` template. If either is found, it is automatically used as the
welcome page of the application.



[[boot-features-spring-mvc-favicon]]
==== Custom Favicon
Spring Boot looks for a `favicon.ico` in the configured static content locations and the
root of the classpath (in that order). If such a file is present, it is automatically
used as the favicon of the application.


[[boot-features-spring-mvc-pathmatch]]
==== Path Matching and Content Negotiation
Spring MVC can map incoming HTTP requests to handlers by looking at the request path and
matching it to the mappings defined in your application (for example, `@GetMapping`
annotations on Controller methods).

Spring Boot chooses to disable suffix pattern matching by default, which means that
requests like `"GET /projects/spring-boot.json"` won't be matched to
`@GetMapping("/projects/spring-boot")` mappings.
This is considered as a
{spring-reference}web.html#mvc-ann-requestmapping-suffix-pattern-match[best practice
for Spring MVC applications]. This feature was mainly useful in the past for HTTP
clients which did not send proper "Accept" request headers; we needed to make sure
to send the correct Content Type to the client. Nowadays, Content Negotiation
is much more reliable.

There are other ways to deal with HTTP clients that don't consistently send proper
"Accept" request headers. Instead of using suffix matching, we can use a query
parameter to ensure that requests like `"GET /projects/spring-boot?format=json"`
will be mapped to `@GetMapping("/projects/spring-boot")`:

[source,properties,indent=0,subs="verbatim,quotes,attributes"]
----
	spring.mvc.contentnegotiation.favor-parameter=true

	# We can change the parameter name, which is "format" by default:
	# spring.mvc.contentnegotiation.parameter-name=myparam

	# We can also register additional file extensions/media types with:
	spring.mvc.contentnegotiation.media-types.markdown=text/markdown
----

If you understand the caveats and would still like your application to use
suffix pattern matching, the following configuration is required:

[source,properties,indent=0,subs="verbatim,quotes,attributes"]
----
	spring.mvc.contentnegotiation.favor-path-extension=true
	spring.mvc.pathmatch.use-suffix-pattern=true
----

Alternatively, rather than open all suffix patterns, it's more secure to just support
registered suffix patterns:

[source,properties,indent=0,subs="verbatim,quotes,attributes"]
----
	spring.mvc.contentnegotiation.favor-path-extension=true
	spring.mvc.pathmatch.use-registered-suffix-pattern=true

	# You can also register additional file extensions/media types with:
	# spring.mvc.contentnegotiation.media-types.adoc=text/asciidoc
----



[[boot-features-spring-mvc-web-binding-initializer]]
==== ConfigurableWebBindingInitializer
Spring MVC uses a `WebBindingInitializer` to initialize a `WebDataBinder` for a
particular request. If you create your own `ConfigurableWebBindingInitializer` `@Bean`,
Spring Boot automatically configures Spring MVC to use it.



[[boot-features-spring-mvc-template-engines]]
==== Template Engines
As well as REST web services, you can also use Spring MVC to serve dynamic HTML content.
Spring MVC supports a variety of templating technologies, including Thymeleaf,
FreeMarker, and JSPs. Also, many other templating engines include their own Spring MVC
integrations.

Spring Boot includes auto-configuration support for the following templating engines:

 * https://freemarker.apache.org/docs/[FreeMarker]
 * http://docs.groovy-lang.org/docs/next/html/documentation/template-engines.html#_the_markuptemplateengine[Groovy]
 * https://www.thymeleaf.org[Thymeleaf]
 * https://mustache.github.io/[Mustache]

TIP: If possible, JSPs should be avoided. There are several
<<boot-features-jsp-limitations, known limitations>> when using them with embedded
servlet containers.

When you use one of these templating engines with the default configuration, your
templates are picked up automatically from `src/main/resources/templates`.

TIP: Depending on how you run your application, IntelliJ IDEA orders the classpath
differently. Running your application in the IDE from its main method results in a
different ordering than when you run your application by using Maven or Gradle or from
its packaged jar. This can cause Spring Boot to fail to find the templates on the
classpath. If you have this problem, you can reorder the classpath in the IDE to place
the module's classes and resources first. Alternatively, you can configure the template
prefix to search every `templates` directory on the classpath, as follows:
`classpath*:/templates/`.



[[boot-features-error-handling]]
==== Error Handling
By default, Spring Boot provides an `/error` mapping that handles all errors in a
sensible way, and it is registered as a "`global`" error page in the servlet container.
For machine clients, it produces a JSON response with details of the error, the HTTP
status, and the exception message. For browser clients, there is a "`whitelabel`" error
view that renders the same data in HTML format (to customize it, add a `View` that
resolves to `error`). To replace the default behavior completely, you can implement
`ErrorController` and register a bean definition of that type or add a bean of type
`ErrorAttributes` to use the existing mechanism but replace the contents.

TIP: The `BasicErrorController` can be used as a base class for a custom
`ErrorController`. This is particularly useful if you want to add a handler for a new
content type (the default is to handle `text/html` specifically and provide a fallback
for everything else). To do so, extend `BasicErrorController`, add a public method with a
`@RequestMapping` that has a `produces` attribute, and create a bean of your new type.

You can also define a class annotated with `@ControllerAdvice` to customize the JSON
document to return for a particular controller and/or exception type, as shown in the
following example:

[source,java,indent=0,subs="verbatim,quotes,attributes"]
----
	@ControllerAdvice(basePackageClasses = AcmeController.class)
	public class AcmeControllerAdvice extends ResponseEntityExceptionHandler {

		@ExceptionHandler(YourException.class)
		@ResponseBody
		ResponseEntity<?> handleControllerException(HttpServletRequest request, Throwable ex) {
			HttpStatus status = getStatus(request);
			return new ResponseEntity<>(new CustomErrorType(status.value(), ex.getMessage()), status);
		}

		private HttpStatus getStatus(HttpServletRequest request) {
			Integer statusCode = (Integer) request.getAttribute("javax.servlet.error.status_code");
			if (statusCode == null) {
				return HttpStatus.INTERNAL_SERVER_ERROR;
			}
			return HttpStatus.valueOf(statusCode);
		}

	}
----

In the preceding example, if `YourException` is thrown by a controller defined in the
same package as `AcmeController`, a JSON representation of the `CustomErrorType` POJO is
used instead of the `ErrorAttributes` representation.



[[boot-features-error-handling-custom-error-pages]]
===== Custom Error Pages
If you want to display a custom HTML error page for a given status code, you can add a
file to an `/error` folder. Error pages can either be static HTML (that is, added under
any of the static resource folders) or be built by using templates. The name of the file
should be the exact status code or a series mask.

For example, to map `404` to a static HTML file, your folder structure would be as
follows:

[source,indent=0,subs="verbatim,quotes,attributes"]
----
	src/
	 +- main/
	     +- java/
	     |   + <source code>
	     +- resources/
	         +- public/
	             +- error/
	             |   +- 404.html
	             +- <other public assets>
----

To map all `5xx` errors by using a FreeMarker template, your folder structure would be as
follows:

[source,indent=0,subs="verbatim,quotes,attributes"]
----
	src/
	 +- main/
	     +- java/
	     |   + <source code>
	     +- resources/
	         +- templates/
	             +- error/
	             |   +- 5xx.ftlh
	             +- <other templates>
----

For more complex mappings, you can also add beans that implement the `ErrorViewResolver`
interface, as shown in the following example:

[source,java,indent=0,subs="verbatim,quotes,attributes"]
----
	public class MyErrorViewResolver implements ErrorViewResolver {

		@Override
		public ModelAndView resolveErrorView(HttpServletRequest request,
				HttpStatus status, Map<String, Object> model) {
			// Use the request or status to optionally return a ModelAndView
			return ...
		}

	}
----


You can also use regular Spring MVC features such as
{spring-reference}web.html#mvc-exceptionhandlers[`@ExceptionHandler` methods] and
{spring-reference}web.html#mvc-ann-controller-advice[`@ControllerAdvice`]. The
`ErrorController` then picks up any unhandled exceptions.



[[boot-features-error-handling-mapping-error-pages-without-mvc]]
===== Mapping Error Pages outside of Spring MVC
For applications that do not use Spring MVC, you can use the `ErrorPageRegistrar`
interface to directly register `ErrorPages`. This abstraction works directly with the
underlying embedded servlet container and works even if you do not have a Spring MVC
`DispatcherServlet`.


[source,java,indent=0,subs="verbatim,quotes,attributes"]
----
	@Bean
	public ErrorPageRegistrar errorPageRegistrar(){
		return new MyErrorPageRegistrar();
	}

	// ...

	private static class MyErrorPageRegistrar implements ErrorPageRegistrar {

		@Override
		public void registerErrorPages(ErrorPageRegistry registry) {
			registry.addErrorPages(new ErrorPage(HttpStatus.BAD_REQUEST, "/400"));
		}

	}
----

NOTE: If you register an `ErrorPage` with a path that ends up being handled by a `Filter`
(as is common with some non-Spring web frameworks, like Jersey and Wicket), then the
`Filter` has to be explicitly registered as an `ERROR` dispatcher, as shown in the
following example:

[source,java,indent=0,subs="verbatim,quotes,attributes"]
----
	@Bean
	public FilterRegistrationBean myFilter() {
		FilterRegistrationBean registration = new FilterRegistrationBean();
		registration.setFilter(new MyFilter());
		...
		registration.setDispatcherTypes(EnumSet.allOf(DispatcherType.class));
		return registration;
	}
----

Note that the default `FilterRegistrationBean` does not include the `ERROR` dispatcher
type.



[[boot-features-error-handling-websphere]]
CAUTION:When deployed to a servlet container, Spring Boot uses its error page filter to
forward a request with an error status to the appropriate error page. The request can only
be forwarded to the correct error page if the response has not already been committed. By
default, WebSphere Application Server 8.0 and later commits the response upon successful
completion of a servlet's service method. You should disable this behavior by setting
`com.ibm.ws.webcontainer.invokeFlushAfterService` to `false`.



[[boot-features-spring-hateoas]]
==== Spring HATEOAS
If you develop a RESTful API that makes use of hypermedia, Spring Boot provides
auto-configuration for Spring HATEOAS that works well with most applications. The
auto-configuration replaces the need to use `@EnableHypermediaSupport` and registers a
number of beans to ease building hypermedia-based applications, including a
`LinkDiscoverers` (for client side support) and an `ObjectMapper` configured to correctly
marshal responses into the desired representation. The `ObjectMapper` is customized by
setting the various `spring.jackson.*` properties or, if one exists, by a
`Jackson2ObjectMapperBuilder` bean.

You can take control of Spring HATEOAS's configuration by using
`@EnableHypermediaSupport`. Note that doing so disables the `ObjectMapper` customization
described earlier.



[[boot-features-cors]]
==== CORS Support

https://en.wikipedia.org/wiki/Cross-origin_resource_sharing[Cross-origin resource sharing]
(CORS) is a https://www.w3.org/TR/cors/[W3C specification] implemented by
https://caniuse.com/#feat=cors[most browsers] that lets you specify in a flexible
way what kind of cross-domain requests are authorized, instead of using some less secure
and less powerful approaches such as IFRAME or JSONP.

As of version 4.2, Spring MVC {spring-reference}web.html#cors[supports CORS].
Using {spring-reference}web.html#controller-method-cors-configuration[controller method
CORS configuration] with
{spring-javadoc}/web/bind/annotation/CrossOrigin.{dc-ext}[`@CrossOrigin`]
annotations in your Spring Boot application does not require any specific configuration.
{spring-reference}web.html#global-cors-configuration[Global CORS configuration] can be
defined by registering a `WebMvcConfigurer` bean with a customized
`addCorsMappings(CorsRegistry)` method, as shown in the following example:

[source,java,indent=0]
----
	@Configuration(proxyBeanMethods = false)
	public class MyConfiguration {

		@Bean
		public WebMvcConfigurer corsConfigurer() {
			return new WebMvcConfigurer() {
				@Override
				public void addCorsMappings(CorsRegistry registry) {
					registry.addMapping("/api/**");
				}
			};
		}
	}
----



[[boot-features-webflux]]
=== The "`Spring WebFlux Framework`"

Spring WebFlux is the new reactive web framework introduced in Spring Framework 5.0.
Unlike Spring MVC, it does not require the Servlet API, is fully asynchronous and
non-blocking, and implements the https://www.reactive-streams.org/[Reactive Streams]
specification through https://projectreactor.io/[the Reactor project].

Spring WebFlux comes in two flavors: functional and annotation-based. The
annotation-based one is quite close to the Spring MVC model, as shown in the
following example:

[source,java,indent=0]
----
	@RestController
	@RequestMapping("/users")
	public class MyRestController {

		@GetMapping("/\{user}")
		public Mono<User> getUser(@PathVariable Long user) {
			// ...
		}

		@GetMapping("/\{user}/customers")
		public Flux<Customer> getUserCustomers(@PathVariable Long user) {
			// ...
		}

		@DeleteMapping("/\{user}")
		public Mono<User> deleteUser(@PathVariable Long user) {
			// ...
		}

	}
----

"`WebFlux.fn`", the functional variant, separates the routing configuration from the
actual handling of the requests, as shown in the following example:

[source,java,indent=0]
----
	@Configuration(proxyBeanMethods = false)
	public class RoutingConfiguration {

		@Bean
		public RouterFunction<ServerResponse> monoRouterFunction(UserHandler userHandler) {
			return route(GET("/\{user}").and(accept(APPLICATION_JSON)), userHandler::getUser)
					.andRoute(GET("/\{user}/customers").and(accept(APPLICATION_JSON)), userHandler::getUserCustomers)
					.andRoute(DELETE("/\{user}").and(accept(APPLICATION_JSON)), userHandler::deleteUser);
		}

	}

	@Component
	public class UserHandler {

		public Mono<ServerResponse> getUser(ServerRequest request) {
			// ...
		}

		public Mono<ServerResponse> getUserCustomers(ServerRequest request) {
			// ...
		}

		public Mono<ServerResponse> deleteUser(ServerRequest request) {
			// ...
		}
	}
----

WebFlux is part of the Spring Framework and detailed information is available in its
{spring-reference}web-reactive.html#webflux-fn[reference documentation].

TIP: You can define as many `RouterFunction` beans as you like to modularize the
definition of the router. Beans can be ordered if you need to apply a precedence.

To get started, add the `spring-boot-starter-webflux` module to your application.

NOTE: Adding both `spring-boot-starter-web` and `spring-boot-starter-webflux` modules in
your application results in Spring Boot auto-configuring Spring MVC, not WebFlux. This
behavior has been chosen because many Spring developers add `spring-boot-starter-webflux`
to their Spring MVC application to use the reactive `WebClient`. You can still enforce
your choice by setting the chosen application type to
`SpringApplication.setWebApplicationType(WebApplicationType.REACTIVE)`.



[[boot-features-webflux-auto-configuration]]
==== Spring WebFlux Auto-configuration
Spring Boot provides auto-configuration for Spring WebFlux that works well with most
applications.

The auto-configuration adds the following features on top of Spring's defaults:

* Configuring codecs for `HttpMessageReader` and `HttpMessageWriter` instances (described
<<boot-features-webflux-httpcodecs,later in this document>>).
* Support for serving static resources, including support for WebJars (described
<<boot-features-spring-mvc-static-content,later in this document>>).

If you want to keep Spring Boot WebFlux features and you want to add additional
{spring-reference}web.html#web-reactive[WebFlux configuration], you can add your own
`@Configuration` class of type `WebFluxConfigurer` but *without* `@EnableWebFlux`.

If you want to take complete control of Spring WebFlux, you can add your own
`@Configuration` annotated with `@EnableWebFlux`.



[[boot-features-webflux-httpcodecs]]
==== HTTP Codecs with HttpMessageReaders and HttpMessageWriters
Spring WebFlux uses the `HttpMessageReader` and `HttpMessageWriter` interfaces to convert
HTTP requests and responses. They are configured with `CodecConfigurer` to have sensible
defaults by looking at the libraries available in your classpath.

Spring Boot applies further customization by using `CodecCustomizer` instances. For
example, `spring.jackson.*` configuration keys are applied to the Jackson codec.

If you need to add or customize codecs, you can create a custom `CodecCustomizer`
component, as shown in the following example:

[source,java,indent=0]
----
	import org.springframework.boot.web.codec.CodecCustomizer;

	@Configuration(proxyBeanMethods = false)
	public class MyConfiguration {

		@Bean
		public CodecCustomizer myCodecCustomizer() {
			return codecConfigurer -> {
				// ...
			}
		}

	}
----

You can also leverage <<boot-features-json-components,Boot's custom JSON serializers and
deserializers>>.



[[boot-features-webflux-static-content]]
==== Static Content
By default, Spring Boot serves static content from a directory called `/static` (or
`/public` or `/resources` or `/META-INF/resources`) in the classpath. It uses the
`ResourceWebHandler` from Spring WebFlux so that you can modify that behavior by adding
your own `WebFluxConfigurer` and overriding the `addResourceHandlers` method.

By default, resources are mapped on `+/**+`, but you can tune that by setting the
`spring.webflux.static-path-pattern` property. For instance, relocating all resources to
`/resources/**` can be achieved as follows:

[source,properties,indent=0,subs="verbatim,quotes,attributes"]
----
	spring.webflux.static-path-pattern=/resources/**
----

You can also customize the static resource locations by using
`spring.resources.static-locations`. Doing so replaces the default values with a list of
directory locations. If you do so, the default welcome page detection switches to your
custom locations. So, if there is an `index.html` in any of your locations on startup, it
is the home page of the application.

In addition to the "`standard`" static resource locations listed earlier, a special case
is made for https://www.webjars.org/[Webjars content]. Any resources with a path in
`+/webjars/**+` are served from jar files if they are packaged in the Webjars format.

TIP: Spring WebFlux applications do not strictly depend on the Servlet API, so they
cannot be deployed as war files and do not use the `src/main/webapp` directory.



[[boot-features-webflux-template-engines]]
==== Template Engines
As well as REST web services, you can also use Spring WebFlux to serve dynamic HTML
content. Spring WebFlux supports a variety of templating technologies, including
Thymeleaf, FreeMarker, and Mustache.

Spring Boot includes auto-configuration support for the following templating engines:

 * https://freemarker.apache.org/docs/[FreeMarker]
 * https://www.thymeleaf.org[Thymeleaf]
 * https://mustache.github.io/[Mustache]

When you use one of these templating engines with the default configuration, your
templates are picked up automatically from `src/main/resources/templates`.



[[boot-features-webflux-error-handling]]
==== Error Handling

Spring Boot provides a `WebExceptionHandler` that handles all errors in a sensible way.
Its position in the processing order is immediately before the handlers provided by
WebFlux, which are considered last. For machine clients, it produces a JSON response
with details of the error, the HTTP status, and the exception message. For browser
clients, there is a "`whitelabel`" error handler that renders the same data in HTML
format. You can also provide your own HTML templates to display errors (see the
<<boot-features-webflux-error-handling-custom-error-pages,next section>>).

The first step to customizing this feature often involves using the existing mechanism
but replacing or augmenting the error contents. For that, you can add a bean of type
`ErrorAttributes`.

To change the error handling behavior, you can implement `ErrorWebExceptionHandler` and
register a bean definition of that type. Because a `WebExceptionHandler` is quite
low-level, Spring Boot also provides a convenient `AbstractErrorWebExceptionHandler` to
let you handle errors in a WebFlux functional way, as shown in the following example:

[source,java,indent=0,subs="verbatim,quotes,attributes"]
----
	public class CustomErrorWebExceptionHandler extends AbstractErrorWebExceptionHandler {

		// Define constructor here

		@Override
		protected RouterFunction<ServerResponse> getRoutingFunction(ErrorAttributes errorAttributes) {

			return RouterFunctions
					.route(aPredicate, aHandler)
					.andRoute(anotherPredicate, anotherHandler);
		}

	}
----

For a more complete picture, you can also subclass `DefaultErrorWebExceptionHandler`
directly and override specific methods.



[[boot-features-webflux-error-handling-custom-error-pages]]
===== Custom Error Pages

If you want to display a custom HTML error page for a given status code, you can add a
file to an `/error` folder. Error pages can either be static HTML (that is, added under
any of the static resource folders) or built with templates. The name of the file should
be the exact status code or a series mask.

For example, to map `404` to a static HTML file, your folder structure would be as
follows:

[source,indent=0,subs="verbatim,quotes,attributes"]
----
	src/
	 +- main/
	     +- java/
	     |   + <source code>
	     +- resources/
	         +- public/
	             +- error/
	             |   +- 404.html
	             +- <other public assets>
----

To map all `5xx` errors by using a Mustache template, your folder structure would be as
follows:

[source,indent=0,subs="verbatim,quotes,attributes"]
----
	src/
	 +- main/
	     +- java/
	     |   + <source code>
	     +- resources/
	         +- templates/
	             +- error/
	             |   +- 5xx.mustache
	             +- <other templates>
----



[[boot-features-webflux-web-filters]]
==== Web Filters
Spring WebFlux provides a `WebFilter` interface that can be implemented to filter HTTP
request-response exchanges. `WebFilter` beans found in the application context will
be automatically used to filter each exchange.

Where the order of the filters is important they can implement `Ordered` or be annotated
with `@Order`. Spring Boot auto-configuration may configure web filters for you. When it
does so, the orders shown in the following table will be used:

|===
| Web Filter | Order

|`MetricsWebFilter`
|`Ordered.HIGHEST_PRECEDENCE + 1`

|`WebFilterChainProxy` (Spring Security)
|`-100`

|`HttpTraceWebFilter`
|`Ordered.LOWEST_PRECEDENCE - 10`

|===



[[boot-features-jersey]]
=== JAX-RS and Jersey
If you prefer the JAX-RS programming model for REST endpoints, you can use one of the
available implementations instead of Spring MVC. https://jersey.github.io/[Jersey] and
https://cxf.apache.org/[Apache CXF] work quite well out of the box. CXF requires you to
register its `Servlet` or `Filter` as a `@Bean` in your application context. Jersey has
some native Spring support, so we also provide auto-configuration support for it in
Spring Boot, together with a starter.

To get started with Jersey, include the `spring-boot-starter-jersey` as a dependency
and then you need one `@Bean` of type `ResourceConfig` in which you register all the
endpoints, as shown in the following example:

[source,java,indent=0,subs="verbatim,quotes,attributes"]
----
	@Component
	public class JerseyConfig extends ResourceConfig {

		public JerseyConfig() {
			register(Endpoint.class);
		}

	}
----

WARNING: Jersey's support for scanning executable archives is rather limited. For example,
it cannot scan for endpoints in a package found in a <<deployment.adoc#deployment-install,
fully executable jar file>> or in `WEB-INF/classes` when running an executable war file.
To avoid this limitation, the `packages` method should not be used, and endpoints should
be registered individually by using the `register` method, as shown in the preceding
example.

For more advanced customizations, you can also register an arbitrary number of beans that
implement `ResourceConfigCustomizer`.

All the registered endpoints should be `@Components` with HTTP resource annotations
(`@GET` and others), as shown in the following example:

[source,java,indent=0,subs="verbatim,quotes,attributes"]
----
	@Component
	@Path("/hello")
	public class Endpoint {

		@GET
		public String message() {
			return "Hello";
		}

	}
----

Since the `Endpoint` is a Spring `@Component`, its lifecycle is managed by Spring and you
can use the `@Autowired` annotation to inject dependencies and use the `@Value`
annotation to inject external configuration. By default, the Jersey servlet is registered
and mapped to `/*`. You can change the mapping by adding `@ApplicationPath` to your
`ResourceConfig`.

By default, Jersey is set up as a Servlet in a `@Bean` of type `ServletRegistrationBean`
named `jerseyServletRegistration`. By default, the servlet is initialized lazily, but you
can customize that behavior by setting `spring.jersey.servlet.load-on-startup`. You can
disable or override that bean by creating one of your own with the same name. You can
also use a filter instead of a servlet by setting `spring.jersey.type=filter` (in which
case, the `@Bean` to replace or override is `jerseyFilterRegistration`). The filter has
an `@Order`, which you can set with `spring.jersey.filter.order`. Both the servlet and
the filter registrations can be given init parameters by using `spring.jersey.init.*` to
specify a map of properties.



[[boot-features-embedded-container]]
=== Embedded Servlet Container Support
Spring Boot includes support for embedded https://tomcat.apache.org/[Tomcat],
https://www.eclipse.org/jetty/[Jetty], and
https://github.com/undertow-io/undertow[Undertow] servers. Most developers use the
appropriate "`Starter`" to obtain a fully configured instance. By default, the embedded
server listens for HTTP requests on port `8080`.



[[boot-features-embedded-container-servlets-filters-listeners]]
==== Servlets, Filters, and listeners
When using an embedded servlet container, you can register servlets, filters, and all the
listeners (such as `HttpSessionListener`) from the Servlet spec, either by using Spring
beans or by scanning for Servlet components.


[[boot-features-embedded-container-servlets-filters-listeners-beans]]
===== Registering Servlets, Filters, and Listeners as Spring Beans
Any `Servlet`, `Filter`, or servlet `*Listener` instance that is a Spring bean is
registered with the embedded container. This can be particularly convenient if you want
to refer to a value from your `application.properties` during configuration.

By default, if the context contains only a single Servlet, it is mapped to `/`. In the
case of multiple servlet beans, the bean name is used as a path prefix. Filters map to
`+/*+`.

If convention-based mapping is not flexible enough, you can use the
`ServletRegistrationBean`, `FilterRegistrationBean`, and
`ServletListenerRegistrationBean` classes for complete control.

Filter beans can be ordered to control their position in the filter chain by using
`@Order` or implemented `Ordered`. It is usually safe to leave Filter beans unordered.
However, if a specific order is required, you should avoid configuring a Filter that reads
the request body at `Ordered.HIGHEST_PRECEDENCE`, since it might go against the character
encoding configuration of your application. If a Servlet filter wraps the request, it
should be configured with an order that is less than or equal to
`OrderedFilter.REQUEST_WRAPPER_FILTER_MAX_ORDER`.

TIP: To see the order of every `Filter` in your application, enable debug level logging
for the `web` <<boot-features-custom-log-groups,logging group>>
(`logging.level.web=debug`). Details of the registered filters, including their order and
URL patterns, will then be logged at startup.



[[boot-features-embedded-container-context-initializer]]
==== Servlet Context Initialization
Embedded servlet containers do not directly execute the Servlet 3.0+
`javax.servlet.ServletContainerInitializer` interface or Spring's
`org.springframework.web.WebApplicationInitializer` interface. This is an intentional
design decision intended to reduce the risk that third party libraries designed to run
inside a war may break Spring Boot applications.

If you need to perform servlet context initialization in a Spring Boot application, you
should register a bean that implements the
`org.springframework.boot.web.servlet.ServletContextInitializer` interface. The
single `onStartup` method provides access to the `ServletContext` and, if necessary, can
easily be used as an adapter to an existing `WebApplicationInitializer`.



[[boot-features-embedded-container-servlets-filters-listeners-scanning]]
===== Scanning for Servlets, Filters, and listeners
When using an embedded container, automatic registration of classes annotated with
`@WebServlet`, `@WebFilter`, and `@WebListener` can be enabled by using
`@ServletComponentScan`.

TIP: `@ServletComponentScan` has no effect in a standalone container, where the
container's built-in discovery mechanisms are used instead.



[[boot-features-embedded-container-application-context]]
==== The ServletWebServerApplicationContext
Under the hood, Spring Boot uses a different type of `ApplicationContext` for embedded
servlet container support.  The `ServletWebServerApplicationContext` is a special type of
`WebApplicationContext` that bootstraps itself by searching for a single
`ServletWebServerFactory` bean. Usually a `TomcatServletWebServerFactory`,
`JettyServletWebServerFactory`, or `UndertowServletWebServerFactory`
has been auto-configured.

NOTE: You usually do not need to be aware of these implementation classes. Most
applications are auto-configured, and the appropriate `ApplicationContext` and
`ServletWebServerFactory` are created on your behalf.



[[boot-features-customizing-embedded-containers]]
==== Customizing Embedded Servlet Containers
Common servlet container settings can be configured by using Spring `Environment`
properties. Usually, you would define the properties in your `application.properties`
file.

Common server settings include:

* Network settings: Listen port for incoming HTTP requests (`server.port`), interface
address to bind to `server.address`, and so on.
* Session settings: Whether the session is persistent (`server.servlet.session.persistent`),
session timeout (`server.servlet.session.timeout`), location of session data
(`server.servlet.session.store-dir`), and session-cookie configuration
(`server.servlet.session.cookie.*`).
* Error management: Location of the error page (`server.error.path`) and so on.
* <<howto.adoc#howto-configure-ssl,SSL>>
* <<howto.adoc#how-to-enable-http-response-compression,HTTP compression>>

Spring Boot tries as much as possible to expose common settings, but this is not always
possible. For those cases, dedicated namespaces offer server-specific customizations (see
`server.tomcat` and `server.undertow`). For instance,
<<howto.adoc#howto-configure-accesslogs,access logs>> can be configured with specific
features of the embedded servlet container.

TIP: See the
{sc-spring-boot-autoconfigure}/web/ServerProperties.{sc-ext}[`ServerProperties`] class
for a complete list.



[[boot-features-programmatic-embedded-container-customization]]
===== Programmatic Customization
If you need to programmatically configure your embedded servlet container, you can
register a Spring bean that implements the `WebServerFactoryCustomizer` interface.
`WebServerFactoryCustomizer` provides access to the
`ConfigurableServletWebServerFactory`, which includes numerous customization setter
methods. The following example shows programmatically setting the port:

[source,java,indent=0]
----
	import org.springframework.boot.web.server.WebServerFactoryCustomizer;
	import org.springframework.boot.web.servlet.server.ConfigurableServletWebServerFactory;
	import org.springframework.stereotype.Component;

	@Component
	public class CustomizationBean implements WebServerFactoryCustomizer<ConfigurableServletWebServerFactory> {

		@Override
		public void customize(ConfigurableServletWebServerFactory server) {
			server.setPort(9000);
		}

	}
----

NOTE: `TomcatServletWebServerFactory`, `JettyServletWebServerFactory` and `UndertowServletWebServerFactory`
are dedicated variants of `ConfigurableServletWebServerFactory` that have additional customization setter methods
for Tomcat, Jetty and Undertow respectively.



[[boot-features-customizing-configurableservletwebserverfactory-directly]]
===== Customizing ConfigurableServletWebServerFactory Directly
If the preceding customization techniques are too limited, you can register the
`TomcatServletWebServerFactory`, `JettyServletWebServerFactory`, or
`UndertowServletWebServerFactory` bean yourself.

[source,java,indent=0]
----
	@Bean
	public ConfigurableServletWebServerFactory webServerFactory() {
		TomcatServletWebServerFactory factory = new TomcatServletWebServerFactory();
		factory.setPort(9000);
		factory.setSessionTimeout(10, TimeUnit.MINUTES);
		factory.addErrorPages(new ErrorPage(HttpStatus.NOT_FOUND, "/notfound.html"));
		return factory;
	}
----

Setters are provided for many configuration options. Several protected method "`hooks`"
are also provided should you need to do something more exotic. See the
{dc-spring-boot}/web/servlet/server/ConfigurableServletWebServerFactory.{dc-ext}[source
code documentation] for details.



[[boot-features-jsp-limitations]]
==== JSP Limitations
When running a Spring Boot application that uses an embedded servlet container (and is
packaged as an executable archive), there are some limitations in the JSP support.

* With Jetty and Tomcat, it should work if you use war packaging. An executable war will
  work when launched with `java -jar`, and will also be deployable to any standard
  container. JSPs are not supported when using an executable jar.

* Undertow does not support JSPs.

* Creating a custom `error.jsp` page does not override the default view for
<<boot-features-error-handling,error handling>>.
<<boot-features-error-handling-custom-error-pages,Custom error pages>> should be used
instead.



[[boot-features-reactive-server]]
=== Embedded Reactive Server Support
Spring Boot includes support for the following embedded reactive web servers:
Reactor Netty, Tomcat, Jetty, and Undertow. Most developers use the appropriate “Starter”
to obtain a fully configured instance. By default, the embedded server listens for HTTP
requests on port 8080.



[[boot-features-reactive-server-resources]]
=== Reactive Server Resources Configuration
When auto-configuring a Reactor Netty or Jetty server, Spring Boot will create specific
beans that will provide HTTP resources to the server instance: `ReactorResourceFactory`
or `JettyResourceFactory`.

By default, those resources will be also shared with the Reactor Netty and Jetty clients
for optimal performances, given:

* the same technology is used for server and client
* the client instance is built using the `WebClient.Builder` bean auto-configured by
Spring Boot

Developers can override the resource configuration for Jetty and Reactor Netty by providing
a custom `ReactorResourceFactory` or `JettyResourceFactory` bean - this will be applied to
both clients and servers.

You can learn more about the resource configuration on the client side in the
<<boot-features-webclient-runtime, WebClient Runtime section>>.



[[boot-features-rsocket]]
== RSocket

https://rsocket.io[RSocket] is a binary protocol for use on byte stream transports.
It enables symmetric interaction models via async message passing over a single connection.

Spring Framework, with the Spring Messaging module supports RSocket both on the server and
the client side. On the server side, it lets you create special `@Controller` beans
to handle incoming RSocket messages.
Methods in your controller are mapped to RSocket routes by using `@MessageMapping` annotations.

The following code shows a typical `@Controller`:

[source,java,indent=0]
----
	@Controller
	public class MyRSocketController {

		@MessageMapping("chat.room.{name}")
		public Flux<ChatMessages> enterChatRoom(@DestinationVariable String chatRoom,
				Flux<ChatMessages> messages) {
			// ...
		}

		@MessageMapping("users.\{user}.info")
		Mono<ChatUserInfo> getUserInfo(@DestinationVariable String user) {
			// ...
		}

	}
----



[[boot-features-rsocket-strategies-auto-configuration]]
=== RSocket Strategies Auto-configuration
Spring Boot auto-configures an `RSocketStrategies` bean that provides all the required
infrastructure for encoding and decoding RSocket payloads. By default, the
auto-configuration will try to configure the following (in order):

1. https://cbor.io/[CBOR] codecs with Jackson
2. JSON codecs with Jackson

The `spring-boot-starter-rsocket` Starter provides both dependencies.

Developers can customize the `RSocketStrategies` component by creating beans that
implement the `RSocketStrategiesCustomizer` interface. Note that their `@Order` is
important, as it determines the order of codecs.



[[boot-features-rsocket-server-auto-configuration]]
=== RSocket server Auto-configuration
Spring Boot provides auto-configuration for RSocket servers. The required dependencies
are provided by the `spring-boot-starter-rsocket`.

Spring Boot will start an RSocket server as a new embedded server in your application,
or will plug the RSocket infrastructure into an existing reactive Web server. This
depends on the type of application and its configuration.

In case of a WebFlux application (i.e. of type `WebApplicationType.REACTIVE`), the
RSocket server will be plugged into the existing Web Server only if the following
properties match:

[source,properties,indent=0,subs="verbatim,quotes,attributes"]
----
	spring.rsocket.server.mapping-path=/rsocket # a mapping path is defined
	spring.rsocket.server.transport=websocket # websocket is chosen as a transport
	#spring.rsocket.server.port= # no port is defined
----

The only other way to create an RSocket server is to start an independent, embedded
RSocket server. Besides the dependency requirements, the only required configuration
is to define a port for that server:

[source,properties,indent=0,subs="verbatim,quotes,attributes"]
----
	spring.rsocket.server.port=9898 # the only required configuration
	spring.rsocket.server.transport=tcp # you're free to configure other properties
----



[[boot-features-rsocket-messaging]]
=== Spring Messaging RSocket support
Spring Boot will auto-configure the Spring Messaging infrastructure for RSocket.

An `RSocketStrategies` bean is created to provide encoding and decoding support
for RSocket messages. By default, Spring Boot will try to auto-configure JSON
support with Jackson for `application/json` and `"application/*+json"` media types.
Check out the <<boot-features-json-jackson,Jackson support section>> to know more
about customization possibilities.

Developers can create `RSocketStrategiesCustomizer` beans to add other strategies,
assuming there are `Encoder` and `Decoder` implementations available.



[[boot-features-rsocket-requester]]
=== Calling RSocket Services with `RSocketRequester`

Once the `RSocket` channel is established between server and client, any party can send or
receive requests to the other.

As a server, you can get injected an `RSocketRequester` instance on any handler method of
an RSocket `@Controller`. As a client, you need to configure and establish an RSocket
connection first. Spring Boot auto-configures an `RSocketRequester.Builder` for such cases
with the expected codecs.

The `RSocketRequester.Builder` instance is a prototype bean, meaning each injection point
will provide you with a new instance - this is done on purpose since this builder is stateful
and you shouldn't create requesters with different setups using the same instance.

The following code shows a typical example:

[source,java,indent=0]
----
	@Service
	public class MyService {

		private final RSocketRequester rsocketRequester;

		public MyService(RSocketRequester.Builder rsocketRequesterBuilder) {
			this.rsocketRequester = rsocketRequesterBuilder
					.connectTcp("example.org", 9090).block();
		}

		public Mono<User> someRSocketCall(String name) {
			return this.requester.route("user").data(name)
					.retrieveMono(User.class);
		}

	}
----



[[boot-features-security]]
== Security
If {spring-security}[Spring Security] is on the classpath, then web applications are
secured by default. Spring Boot relies on Spring Security’s content-negotiation strategy
to determine whether to use `httpBasic` or `formLogin`. To add method-level security to a
web application, you can also add `@EnableGlobalMethodSecurity` with your desired
settings. Additional information can be found in the
{spring-security-reference}#jc-method[Spring Security Reference Guide].

The default `UserDetailsService` has a single user. The user name is `user`, and the
password is random and is printed at INFO level when the application starts, as shown in
the following example:

[indent=0]
----
	Using generated security password: 78fa095d-3f4c-48b1-ad50-e24c31d5cf35
----

NOTE: If you fine-tune your logging configuration, ensure that the
`org.springframework.boot.autoconfigure.security` category is set to log `INFO`-level
messages. Otherwise, the default password is not printed.

You can change the username and password by providing a `spring.security.user.name` and
`spring.security.user.password`.

The basic features you get by default in a web application are:

* A `UserDetailsService` (or `ReactiveUserDetailsService` in case of a WebFlux application)
bean with in-memory store and a single user with a generated password (see
{dc-spring-boot}/autoconfigure/security/SecurityProperties.User.html[`SecurityProperties.User`]
for the properties of the user).
* Form-based login or HTTP Basic security (depending on the `Accept` header in the request) for
the entire application (including actuator endpoints if actuator is on the classpath).
* A `DefaultAuthenticationEventPublisher` for publishing authentication events.

You can provide a different `AuthenticationEventPublisher` by adding a bean for it.



[[boot-features-security-mvc]]
=== MVC Security
The default security configuration is implemented in `SecurityAutoConfiguration` and
`UserDetailsServiceAutoConfiguration`. `SecurityAutoConfiguration` imports
`SpringBootWebSecurityConfiguration` for web security and
`UserDetailsServiceAutoConfiguration` configures authentication, which is also
relevant in non-web applications. To switch off the default web application security
configuration completely, you can add a bean of type `WebSecurityConfigurerAdapter` (doing
so does not disable the `UserDetailsService` configuration or Actuator's security).

To also switch off the `UserDetailsService` configuration, you can add a bean of type
`UserDetailsService`, `AuthenticationProvider`, or `AuthenticationManager`.

Access rules can be overridden by adding a custom `WebSecurityConfigurerAdapter`. Spring
Boot provides convenience methods that can be used to override access rules for actuator
endpoints and static resources. `EndpointRequest` can be used to create a `RequestMatcher`
that is based on the `management.endpoints.web.base-path` property.
`PathRequest` can be used to create a `RequestMatcher` for resources in
commonly used locations.



[[boot-features-security-webflux]]
=== WebFlux Security
Similar to Spring MVC applications, you can secure your WebFlux applications by adding
the `spring-boot-starter-security` dependency. The default security configuration is
implemented in `ReactiveSecurityAutoConfiguration` and
`UserDetailsServiceAutoConfiguration`. `ReactiveSecurityAutoConfiguration` imports
`WebFluxSecurityConfiguration` for web security and `UserDetailsServiceAutoConfiguration`
configures authentication, which is also relevant in non-web applications. To switch off the default web application security
configuration completely, you can add a bean of type `WebFilterChainProxy` (doing so does
not disable the `UserDetailsService` configuration or Actuator's security).

To also switch off the `UserDetailsService` configuration, you can add a bean of type
`ReactiveUserDetailsService` or `ReactiveAuthenticationManager`.

Access rules can be configured by adding a custom `SecurityWebFilterChain`. Spring
Boot provides convenience methods that can be used to override access rules for actuator
endpoints and static resources. `EndpointRequest` can be used to create a
`ServerWebExchangeMatcher` that is based on the `management.endpoints.web.base-path`
property.

`PathRequest` can be used to create a `ServerWebExchangeMatcher` for resources in
commonly used locations.

For example, you can customize your security configuration by adding something like:

[source,java,indent=0]
----
include::{code-examples}/web/security/CustomWebFluxSecurityExample.java[tag=configuration]
----



[[boot-features-security-oauth2]]
=== OAuth2
https://oauth.net/2/[OAuth2] is a widely used authorization framework that is supported by
Spring.



[[boot-features-security-oauth2-client]]
==== Client
If you have `spring-security-oauth2-client` on your classpath, you can take advantage of
some auto-configuration to make it easy to set up an OAuth2/Open ID Connect clients. This configuration
makes use of the properties under `OAuth2ClientProperties`. The same properties are applicable to both servlet and reactive applications.

You can register multiple OAuth2 clients and providers under the
`spring.security.oauth2.client` prefix, as shown in the following example:

[source,properties,indent=0]
----
	spring.security.oauth2.client.registration.my-client-1.client-id=abcd
	spring.security.oauth2.client.registration.my-client-1.client-secret=password
	spring.security.oauth2.client.registration.my-client-1.client-name=Client for user scope
	spring.security.oauth2.client.registration.my-client-1.provider=my-oauth-provider
	spring.security.oauth2.client.registration.my-client-1.scope=user
	spring.security.oauth2.client.registration.my-client-1.redirect-uri-template=https://my-redirect-uri.com
	spring.security.oauth2.client.registration.my-client-1.client-authentication-method=basic
	spring.security.oauth2.client.registration.my-client-1.authorization-grant-type=authorization_code

	spring.security.oauth2.client.registration.my-client-2.client-id=abcd
	spring.security.oauth2.client.registration.my-client-2.client-secret=password
	spring.security.oauth2.client.registration.my-client-2.client-name=Client for email scope
	spring.security.oauth2.client.registration.my-client-2.provider=my-oauth-provider
	spring.security.oauth2.client.registration.my-client-2.scope=email
	spring.security.oauth2.client.registration.my-client-2.redirect-uri-template=https://my-redirect-uri.com
	spring.security.oauth2.client.registration.my-client-2.client-authentication-method=basic
	spring.security.oauth2.client.registration.my-client-2.authorization-grant-type=authorization_code

	spring.security.oauth2.client.provider.my-oauth-provider.authorization-uri=https://my-auth-server/oauth/authorize
	spring.security.oauth2.client.provider.my-oauth-provider.token-uri=https://my-auth-server/oauth/token
	spring.security.oauth2.client.provider.my-oauth-provider.user-info-uri=https://my-auth-server/userinfo
	spring.security.oauth2.client.provider.my-oauth-provider.user-info-authentication-method=header
	spring.security.oauth2.client.provider.my-oauth-provider.jwk-set-uri=https://my-auth-server/token_keys
	spring.security.oauth2.client.provider.my-oauth-provider.user-name-attribute=name
----

For OpenID Connect providers that support https://openid.net/specs/openid-connect-discovery-1_0.html[OpenID Connect discovery],
the configuration can be further simplified. The provider needs to be configured with an `issuer-uri` which is the
URI that the it asserts as its Issuer Identifier. For example, if the
`issuer-uri` provided is "https://example.com", then an `OpenID Provider Configuration Request`
will be made to "https://example.com/.well-known/openid-configuration". The result is expected
to be an `OpenID Provider Configuration Response`. The following example shows how an OpenID Connect
Provider can be configured with the `issuer-uri`:

[source,properties,indent=0]
----
	spring.security.oauth2.client.provider.oidc-provider.issuer-uri=https://dev-123456.oktapreview.com/oauth2/default/
----



By default, Spring Security's `OAuth2LoginAuthenticationFilter` only processes URLs
matching `/login/oauth2/code/*`. If you want to customize the `redirect-uri` to
use a different pattern, you need to provide configuration to process that custom pattern.
For example, for servlet applications, you can add your own `WebSecurityConfigurerAdapter` that resembles the
following:

[source,java,indent=0]
----
public class OAuth2LoginSecurityConfig extends WebSecurityConfigurerAdapter {

	@Override
	protected void configure(HttpSecurity http) throws Exception {
		http
			.authorizeRequests()
				.anyRequest().authenticated()
				.and()
			.oauth2Login()
				.redirectionEndpoint()
					.baseUri("/custom-callback");
	}
}
----



[[boot-features-security-oauth2-common-providers]]
===== OAuth2 client registration for common providers
For common OAuth2 and OpenID providers, including Google, Github, Facebook, and Okta,
we provide a set of provider defaults (`google`, `github`, `facebook`, and `okta`,
respectively).

If you do not need to customize these providers, you can set the `provider` attribute to
the one for which you need to infer defaults. Also, if the key for the client registration matches a
default supported provider, Spring Boot infers that as well.

In other words, the two configurations in the following example use the Google provider:

[source,properties,indent=0]
----
	spring.security.oauth2.client.registration.my-client.client-id=abcd
	spring.security.oauth2.client.registration.my-client.client-secret=password
	spring.security.oauth2.client.registration.my-client.provider=google

	spring.security.oauth2.client.registration.google.client-id=abcd
	spring.security.oauth2.client.registration.google.client-secret=password
----



[[boot-features-security-oauth2-server]]
==== Resource Server
If you have `spring-security-oauth2-resource-server` on your classpath, Spring Boot can
set up an OAuth2 Resource Server. For JWT configuration, a JWK Set URI or OIDC Issuer URI
needs to be specified, as shown in the following examples:

[source,properties,indent=0]
----
	spring.security.oauth2.resourceserver.jwt.jwk-set-uri=https://example.com/oauth2/default/v1/keys
----

[source,properties,indent=0]
----
	spring.security.oauth2.resourceserver.jwt.issuer-uri=https://dev-123456.oktapreview.com/oauth2/default/
----

NOTE: If the authorization server does not support a JWK Set URI, you can configure the
resource server with the Public Key used for verifying the signature of the JWT. This can
be done using the `spring.security.oauth2.resourceserver.jwt.public-key-location` property,
where the value needs to point to a file containing the public key in the PEM-encoded x509
format.

The same properties are applicable for both servlet and reactive applications.

Alternatively, you can define your own `JwtDecoder` bean for servlet applications
or a `ReactiveJwtDecoder` for reactive applications.

In cases where opaque tokens are used instead of JWTs, you can configure the following properties
to validate tokens via introspection:

[source,properties,indent=0]
----
	spring.security.oauth2.resourceserver.opaquetoken.introspection-uri=https://example.com/check-token
	spring.security.oauth2.resourceserver.opaquetoken.client-id=my-client-id
	spring.security.oauth2.resourceserver.opaquetoken.client-secret-my-client-secret
----

Again, the same properties are applicable for both servlet and reactive applications.

Alternatively, you can define your own `OAuth2TokenIntrospectionClient` bean for servlet applications
or a `ReactiveOAuth2TokenIntrospectionClient` for reactive applications.

==== Authorization Server
Currently, Spring Security does not provide support for implementing an OAuth 2.0
Authorization Server. However, this functionality is available from
the https://projects.spring.io/spring-security-oauth/[Spring Security OAuth] project,
which will eventually be superseded by Spring Security completely. Until then, you can
use the `spring-security-oauth2-autoconfigure` module to easily set up an OAuth 2.0 authorization server;
see its https://docs.spring.io/spring-security-oauth2-boot[documentation] for instructions.



[[boot-features-security-actuator]]
=== Actuator Security
For security purposes, all actuators other than `/health` and `/info` are disabled by
default. The `management.endpoints.web.exposure.include` property can be used to enable
the actuators.

If Spring Security is on the classpath and no other WebSecurityConfigurerAdapter is
present, all actuators other than `/health` and `/info` are secured by Spring Boot
auto-configuration. If you define a custom `WebSecurityConfigurerAdapter`, Spring Boot
auto-configuration will back off and you will be in full control of actuator access rules.

NOTE: Before setting the `management.endpoints.web.exposure.include`, ensure that the
exposed actuators do not contain sensitive information and/or are secured by placing them
behind a firewall or by something like Spring Security.



[[boot-features-security-csrf]]
==== Cross Site Request Forgery Protection
Since Spring Boot relies on Spring Security's defaults, CSRF protection is turned on by
default. This means that the actuator endpoints that require a `POST` (shutdown and
loggers endpoints), `PUT` or `DELETE` will get a 403 forbidden error when the default
security configuration is in use.

NOTE: We recommend disabling CSRF protection completely only if you are creating a service
that is used by non-browser clients.

Additional information about CSRF protection can be found in the
{spring-security-reference}#csrf[Spring Security Reference Guide].



[[boot-features-sql]]
== Working with SQL Databases
The {spring-framework}[Spring Framework] provides extensive support for working with SQL
databases, from direct JDBC access using `JdbcTemplate` to complete "`object relational
mapping`" technologies such as Hibernate. {spring-data}[Spring Data] provides an
additional level of functionality: creating `Repository` implementations directly from
interfaces and using conventions to generate queries from your method names.



[[boot-features-configure-datasource]]
=== Configure a DataSource
Java's `javax.sql.DataSource` interface provides a standard method of working with
database connections. Traditionally, a 'DataSource' uses a `URL` along with some
credentials to establish a database connection.

TIP: See <<howto.adoc#howto-configure-a-datasource,the "`How-to`" section>> for more
advanced examples, typically to take full control over the configuration of the
DataSource.



[[boot-features-embedded-database-support]]
==== Embedded Database Support
It is often convenient to develop applications by using an in-memory embedded database.
Obviously, in-memory databases do not provide persistent storage. You need to populate
your database when your application starts and be prepared to throw away data when your
application ends.

TIP: The "`How-to`" section includes a <<howto.adoc#howto-database-initialization,
section on how to initialize a database>>.

Spring Boot can auto-configure embedded https://www.h2database.com[H2],
http://hsqldb.org/[HSQL], and https://db.apache.org/derby/[Derby] databases. You need not
provide any connection URLs. You need only include a build dependency to the embedded
database that you want to use.

[NOTE]
====
If you are using this feature in your tests, you may notice that the same database is
reused by your whole test suite regardless of the number of application contexts that you
use. If you want to make sure that each context has a separate embedded database, you
should set `spring.datasource.generate-unique-name` to `true`.
====

For example, the typical POM dependencies would be as follows:

[source,xml,indent=0]
----
	<dependency>
		<groupId>org.springframework.boot</groupId>
		<artifactId>spring-boot-starter-data-jpa</artifactId>
	</dependency>
	<dependency>
		<groupId>org.hsqldb</groupId>
		<artifactId>hsqldb</artifactId>
		<scope>runtime</scope>
	</dependency>
----

NOTE: You need a dependency on `spring-jdbc` for an embedded database to be
auto-configured. In this example, it is pulled in transitively through
`spring-boot-starter-data-jpa`.

TIP: If, for whatever reason, you do configure the connection URL for an embedded
database, take care to ensure that the database's automatic shutdown is disabled. If you
use H2, you should use `DB_CLOSE_ON_EXIT=FALSE` to do so. If you use HSQLDB, you should
ensure that `shutdown=true` is not used. Disabling the database's automatic shutdown lets
Spring Boot control when the database is closed, thereby ensuring that it happens once
access to the database is no longer needed.



[[boot-features-connect-to-production-database]]
==== Connection to a Production Database
Production database connections can also be auto-configured by using a pooling
`DataSource`. Spring Boot uses the following algorithm for choosing a specific
implementation:

. We prefer https://github.com/brettwooldridge/HikariCP[HikariCP] for its performance and
concurrency. If HikariCP is available, we always choose it.
. Otherwise, if the Tomcat pooling `DataSource` is available, we use it.
. If neither HikariCP nor the Tomcat pooling datasource are available and if
https://commons.apache.org/proper/commons-dbcp/[Commons DBCP2] is available, we use it.

If you use the `spring-boot-starter-jdbc` or `spring-boot-starter-data-jpa` "`starters`",
you automatically get a dependency to `HikariCP`.

NOTE: You can bypass that algorithm completely and specify the connection pool to use by
setting the `spring.datasource.type` property. This is especially important if you run
your application in a Tomcat container, as `tomcat-jdbc` is provided by default.

TIP: Additional connection pools can always be configured manually. If you define your
own `DataSource` bean, auto-configuration does not occur.

DataSource configuration is controlled by external configuration properties in
`+spring.datasource.*+`. For example, you might declare the following section in
`application.properties`:

[source,properties,indent=0]
----
	spring.datasource.url=jdbc:mysql://localhost/test
	spring.datasource.username=dbuser
	spring.datasource.password=dbpass
	spring.datasource.driver-class-name=com.mysql.jdbc.Driver
----

NOTE: You should at least specify the URL by setting the `spring.datasource.url`
property. Otherwise, Spring Boot tries to auto-configure an embedded database.

TIP: You often do not need to specify the `driver-class-name`, since Spring Boot can
deduce it for most databases from the `url`.

NOTE: For a pooling `DataSource` to be created, we need to be able to verify that a valid
`Driver` class is available, so we check for that before doing anything. In other words,
if you set `spring.datasource.driver-class-name=com.mysql.jdbc.Driver`, then that class
has to be loadable.

See
{sc-spring-boot-autoconfigure}/jdbc/DataSourceProperties.{sc-ext}[`DataSourceProperties`]
for more of the supported options. These are the standard options that work regardless of
the actual implementation. It is also possible to fine-tune implementation-specific
settings by using their respective prefix (`+spring.datasource.hikari.*+`,
`+spring.datasource.tomcat.*+`, and `+spring.datasource.dbcp2.*+`). Refer to the
documentation of the connection pool implementation you are using for more details.

For instance, if you use the
https://tomcat.apache.org/tomcat-8.0-doc/jdbc-pool.html#Common_Attributes[Tomcat
connection pool], you could customize many additional settings, as shown in the following
example:


[source,properties,indent=0]
----
	# Number of ms to wait before throwing an exception if no connection is available.
	spring.datasource.tomcat.max-wait=10000

	# Maximum number of active connections that can be allocated from this pool at the same time.
	spring.datasource.tomcat.max-active=50

	# Validate the connection before borrowing it from the pool.
	spring.datasource.tomcat.test-on-borrow=true
----



[[boot-features-connecting-to-a-jndi-datasource]]
==== Connection to a JNDI DataSource
If you deploy your Spring Boot application to an Application Server, you might want to
configure and manage your DataSource by using your Application Server's built-in features
and access it by using JNDI.

The `spring.datasource.jndi-name` property can be used as an alternative to the
`spring.datasource.url`, `spring.datasource.username`, and `spring.datasource.password`
properties to access the `DataSource` from a specific JNDI location. For example, the
following section in `application.properties` shows how you can access a JBoss AS defined
`DataSource`:

[source,properties,indent=0]
----
	spring.datasource.jndi-name=java:jboss/datasources/customers
----



[[boot-features-using-jdbc-template]]
=== Using JdbcTemplate
Spring's `JdbcTemplate` and `NamedParameterJdbcTemplate` classes are auto-configured, and
you can `@Autowire` them directly into your own beans, as shown in the following example:

[source,java,indent=0]
----
	import org.springframework.beans.factory.annotation.Autowired;
	import org.springframework.jdbc.core.JdbcTemplate;
	import org.springframework.stereotype.Component;

	@Component
	public class MyBean {

		private final JdbcTemplate jdbcTemplate;

		@Autowired
		public MyBean(JdbcTemplate jdbcTemplate) {
			this.jdbcTemplate = jdbcTemplate;
		}

		// ...

	}
----

You can customize some properties of the template by using the `spring.jdbc.template.*`
properties, as shown in the following example:

[source,properties,indent=0]
----
	spring.jdbc.template.max-rows=500
----

NOTE: The `NamedParameterJdbcTemplate` reuses the same `JdbcTemplate` instance behind the
scenes. If more than one `JdbcTemplate` is defined and no primary candidate exists, the
`NamedParameterJdbcTemplate` is not auto-configured.



[[boot-features-jpa-and-spring-data]]
=== JPA and Spring Data JPA
The Java Persistence API is a standard technology that lets you "`map`" objects to
relational databases. The `spring-boot-starter-data-jpa` POM provides a quick way to get
started. It provides the following key dependencies:

* Hibernate: One of the most popular JPA implementations.
* Spring Data JPA: Makes it easy to implement JPA-based repositories.
* Spring ORMs: Core ORM support from the Spring Framework.

TIP: We do not go into too many details of JPA or {spring-data}[Spring Data] here. You can
follow the https://spring.io/guides/gs/accessing-data-jpa/["`Accessing Data with JPA`"]
guide from https://spring.io and read the {spring-data-jpa}[Spring Data JPA] and
https://hibernate.org/orm/documentation/[Hibernate] reference documentation.



[[boot-features-entity-classes]]
==== Entity Classes
Traditionally, JPA "`Entity`" classes are specified in a `persistence.xml` file. With
Spring Boot, this file is not necessary and "`Entity Scanning`" is used instead. By
default, all packages below your main configuration class (the one annotated with
`@EnableAutoConfiguration` or `@SpringBootApplication`) are searched.

Any classes annotated with `@Entity`, `@Embeddable`, or `@MappedSuperclass` are
considered. A typical entity class resembles the following example:

[source,java,indent=0]
----
	package com.example.myapp.domain;

	import java.io.Serializable;
	import javax.persistence.*;

	@Entity
	public class City implements Serializable {

		@Id
		@GeneratedValue
		private Long id;

		@Column(nullable = false)
		private String name;

		@Column(nullable = false)
		private String state;

		// ... additional members, often include @OneToMany mappings

		protected City() {
			// no-args constructor required by JPA spec
			// this one is protected since it shouldn't be used directly
		}

		public City(String name, String state) {
			this.name = name;
			this.state = state;
		}

		public String getName() {
			return this.name;
		}

		public String getState() {
			return this.state;
		}

		// ... etc

	}
----

TIP: You can customize entity scanning locations by using the `@EntityScan` annotation.
See the "`<<howto.adoc#howto-separate-entity-definitions-from-spring-configuration>>`"
how-to.



[[boot-features-spring-data-jpa-repositories]]
==== Spring Data JPA Repositories
{spring-data-jpa}[Spring Data JPA] repositories are interfaces that you can define to
access data. JPA queries are created automatically from your method names. For example, a
`CityRepository` interface might declare a `findAllByState(String state)` method to find
all the cities in a given state.

For more complex queries, you can annotate your method with Spring Data's
{spring-data-javadoc}/repository/Query.html[`Query`] annotation.

Spring Data repositories usually extend from the
{spring-data-commons-javadoc}/repository/Repository.html[`Repository`] or
{spring-data-commons-javadoc}/repository/CrudRepository.html[`CrudRepository`]
interfaces. If you use auto-configuration, repositories are searched from the package
containing your main configuration class (the one annotated with
`@EnableAutoConfiguration` or `@SpringBootApplication`) down.

The following example shows a typical Spring Data repository interface definition:

[source,java,indent=0]
----
	package com.example.myapp.domain;

	import org.springframework.data.domain.*;
	import org.springframework.data.repository.*;

	public interface CityRepository extends Repository<City, Long> {

		Page<City> findAll(Pageable pageable);

		City findByNameAndStateAllIgnoringCase(String name, String state);

	}
----

Spring Data JPA repositories support three different modes of bootstrapping: default,
deferred, and lazy. To enable deferred or lazy bootstrapping, set the
`spring.data.jpa.repositories.bootstrap-mode` to `deferred` or `lazy` respectively. When
using deferred or lazy bootstrapping, the auto-configured `EntityManagerFactoryBuilder`
will use the context's `AsyncTaskExecutor`, if any, as the bootstrap executor. If more
than one exists, the one named `applicationTaskExecutor` will be used.

TIP: We have barely scratched the surface of Spring Data JPA. For complete details, see
the https://docs.spring.io/spring-data/jpa/docs/current/reference/html/[Spring Data JPA
reference documentation].



[[boot-features-creating-and-dropping-jpa-databases]]
==== Creating and Dropping JPA Databases
By default, JPA databases are automatically created *only* if you use an embedded
database (H2, HSQL, or Derby). You can explicitly configure JPA settings by using
`+spring.jpa.*+` properties. For example, to create and drop tables you can add the
following line to your `application.properties`:

[indent=0]
----
	spring.jpa.hibernate.ddl-auto=create-drop
----

NOTE: Hibernate's own internal property name for this (if you happen to remember it
better) is `hibernate.hbm2ddl.auto`. You can set it, along with other Hibernate native
properties, by using `+spring.jpa.properties.*+` (the prefix is stripped before adding
them to the entity manager). The following line shows an example of setting JPA
properties for Hibernate:

[indent=0]
----
	spring.jpa.properties.hibernate.globally_quoted_identifiers=true
----

The line in the preceding example passes a value of `true` for the
`hibernate.globally_quoted_identifiers` property to the Hibernate entity manager.

By default, the DDL execution (or validation) is deferred until the `ApplicationContext`
has started. There is also a `spring.jpa.generate-ddl` flag, but it is not used if
Hibernate auto-configuration is active, because the `ddl-auto` settings are more
fine-grained.



[[boot-features-jpa-in-web-environment]]
==== Open EntityManager in View
If you are running a web application, Spring Boot by default registers
{spring-javadoc}/orm/jpa/support/OpenEntityManagerInViewInterceptor.{dc-ext}[`OpenEntityManagerInViewInterceptor`]
to apply the "`Open EntityManager in View`" pattern, to allow for lazy loading in web
views. If you do not want this behavior, you should set `spring.jpa.open-in-view` to
`false` in your `application.properties`.



[[boot-features-data-jdbc]]
=== Spring Data JDBC
Spring Data includes repository support for JDBC and will automatically generate SQL for
the methods on `CrudRepository`. For more advanced queries, a `@Query` annotation is
provided.

Spring Boot will auto-configure Spring Data's JDBC repositories when the necessary
dependencies are on the classpath. They can be added to your project with a single
dependency on `spring-boot-starter-data-jdbc`. If necessary, you can take control of
Spring Data JDBC's configuration by adding the `@EnableJdbcRepositories` annotation or a
`JdbcConfiguration` subclass to your application.

TIP: For complete details of Spring Data JDBC, please refer to the
https://projects.spring.io/spring-data-jdbc/[reference documentation].



[[boot-features-sql-h2-console]]
=== Using H2's Web Console
The https://www.h2database.com[H2 database] provides a
https://www.h2database.com/html/quickstart.html#h2_console[browser-based console] that
Spring Boot can auto-configure for you. The console is auto-configured when the following
conditions are met:

* You are developing a servlet-based web application.
* `com.h2database:h2` is on the classpath.
* You are using <<using-spring-boot.adoc#using-boot-devtools,Spring Boot's developer
tools>>.

TIP: If you are not using Spring Boot's developer tools but would still like to make use
of H2's console, you can configure the `spring.h2.console.enabled` property with a value
of `true`.

NOTE: The H2 console is only intended for use during development, so you should take
care to ensure that `spring.h2.console.enabled` is not set to `true` in production.



[[boot-features-sql-h2-console-custom-path]]
==== Changing the H2 Console's Path
By default, the console is available at `/h2-console`. You can customize the console's
path by using the `spring.h2.console.path` property.



[[boot-features-jooq]]
=== Using jOOQ
jOOQ Object Oriented Querying (https://www.jooq.org/[jOOQ]) is a popular product from
https://www.datageekery.com/[Data Geekery] which generates Java code from your
database and lets you build type-safe SQL queries through its fluent API. Both the
commercial and open source editions can be used with Spring Boot.



==== Code Generation
In order to use jOOQ type-safe queries, you need to generate Java classes from your
database schema. You can follow the instructions in the
{jooq-manual}/#jooq-in-7-steps-step3[jOOQ user manual]. If you use the
`jooq-codegen-maven` plugin and you also use the `spring-boot-starter-parent`
"`parent POM`", you can safely omit the plugin's `<version>` tag. You can also use Spring
Boot-defined version variables (such as `h2.version`) to declare the plugin's database
dependency. The following listing shows an example:

[source,xml,indent=0]
----
	<plugin>
		<groupId>org.jooq</groupId>
		<artifactId>jooq-codegen-maven</artifactId>
		<executions>
			...
		</executions>
		<dependencies>
			<dependency>
				<groupId>com.h2database</groupId>
				<artifactId>h2</artifactId>
				<version>${h2.version}</version>
			</dependency>
		</dependencies>
		<configuration>
			<jdbc>
				<driver>org.h2.Driver</driver>
				<url>jdbc:h2:~/yourdatabase</url>
			</jdbc>
			<generator>
				...
			</generator>
		</configuration>
	</plugin>
----



==== Using DSLContext
The fluent API offered by jOOQ is initiated through the `org.jooq.DSLContext` interface.
Spring Boot auto-configures a `DSLContext` as a Spring Bean and connects it to your
application `DataSource`. To use the `DSLContext`, you can `@Autowire` it, as shown in
the following example:

[source,java,indent=0]
----
	@Component
	public class JooqExample implements CommandLineRunner {

		private final DSLContext create;

		@Autowired
		public JooqExample(DSLContext dslContext) {
			this.create = dslContext;
		}

	}
----

TIP: The jOOQ manual tends to use a variable named `create` to hold the `DSLContext`.

You can then use the `DSLContext` to construct your queries, as shown in the following
example:

[source,java,indent=0]
----
	public List<GregorianCalendar> authorsBornAfter1980() {
		return this.create.selectFrom(AUTHOR)
			.where(AUTHOR.DATE_OF_BIRTH.greaterThan(new GregorianCalendar(1980, 0, 1)))
			.fetch(AUTHOR.DATE_OF_BIRTH);
	}
----



==== jOOQ SQL Dialect
Unless the `spring.jooq.sql-dialect` property has been configured, Spring Boot determines
the SQL dialect to use for your datasource. If Spring Boot could not detect the dialect,
it uses `DEFAULT`.

NOTE: Spring Boot can only auto-configure dialects supported by the open source version
of jOOQ.



==== Customizing jOOQ
More advanced customizations can be achieved by defining your own `@Bean` definitions,
which is used when the jOOQ `Configuration` is created. You can define beans for the
following jOOQ Types:

* `ConnectionProvider`
* `ExecutorProvider`
* `TransactionProvider`
* `RecordMapperProvider`
* `RecordUnmapperProvider`
* `RecordListenerProvider`
* `ExecuteListenerProvider`
* `VisitListenerProvider`
* `TransactionListenerProvider`

You can also create your own `org.jooq.Configuration` `@Bean` if you want to take
complete control of the jOOQ configuration.



[[boot-features-nosql]]
== Working with NoSQL Technologies
Spring Data provides additional projects that help you access a variety of NoSQL
technologies, including:
https://projects.spring.io/spring-data-mongodb/[MongoDB],
https://projects.spring.io/spring-data-neo4j/[Neo4J],
https://github.com/spring-projects/spring-data-elasticsearch/[Elasticsearch],
https://projects.spring.io/spring-data-solr/[Solr],
https://projects.spring.io/spring-data-redis/[Redis],
https://projects.spring.io/spring-data-gemfire/[Gemfire],
https://projects.spring.io/spring-data-cassandra/[Cassandra],
https://projects.spring.io/spring-data-couchbase/[Couchbase] and
https://projects.spring.io/spring-data-ldap/[LDAP].
Spring Boot provides auto-configuration for Redis, MongoDB, Neo4j, Elasticsearch, Solr
Cassandra, Couchbase, and LDAP. You can make use of the other projects, but you must
configure them yourself. Refer to the appropriate reference documentation at
https://projects.spring.io/spring-data[projects.spring.io/spring-data].



[[boot-features-redis]]
=== Redis
https://redis.io/[Redis] is a cache, message broker, and richly-featured key-value store.
Spring Boot offers basic auto-configuration for the
https://github.com/lettuce-io/lettuce-core/[Lettuce] and
https://github.com/xetorthio/jedis/[Jedis] client libraries and the abstractions on top
of them provided by https://github.com/spring-projects/spring-data-redis[Spring Data
Redis].

There is a `spring-boot-starter-data-redis` "`Starter`" for collecting the dependencies
in a convenient way. By default, it uses
https://github.com/lettuce-io/lettuce-core/[Lettuce]. That starter handles both
traditional and reactive applications.

TIP: we also provide a `spring-boot-starter-data-redis-reactive` "`Starter`" for
consistency with the other stores with reactive support.



[[boot-features-connecting-to-redis]]
==== Connecting to Redis
You can inject an auto-configured `RedisConnectionFactory`, `StringRedisTemplate`, or
vanilla `RedisTemplate` instance as you would any other Spring Bean. By default, the
instance tries to connect to a Redis server at `localhost:6379`. The following listing
shows an example of such a bean:

[source,java,indent=0]
----
	@Component
	public class MyBean {

		private StringRedisTemplate template;

		@Autowired
		public MyBean(StringRedisTemplate template) {
			this.template = template;
		}

		// ...

	}
----

TIP: You can also register an arbitrary number of beans that implement
`LettuceClientConfigurationBuilderCustomizer` for more advanced customizations. If you
use Jedis, `JedisClientConfigurationBuilderCustomizer` is also available.

If you add your own `@Bean` of any of the auto-configured types, it replaces the default
(except in the case of `RedisTemplate`, when the exclusion is based on the bean name,
`redisTemplate`, not its type). By default, if `commons-pool2` is on the classpath, you
get a pooled connection factory.



[[boot-features-mongodb]]
=== MongoDB
https://www.mongodb.com/[MongoDB] is an open-source NoSQL document database that uses a
JSON-like schema instead of traditional table-based relational data. Spring Boot offers
several conveniences for working with MongoDB, including the
`spring-boot-starter-data-mongodb` and `spring-boot-starter-data-mongodb-reactive`
"`Starters`".



[[boot-features-connecting-to-mongodb]]
==== Connecting to a MongoDB Database
To access Mongo databases, you can inject an auto-configured
`org.springframework.data.mongodb.MongoDbFactory`. By default, the instance tries to
connect to a MongoDB server at `mongodb://localhost/test` The following example shows how
to connect to a MongoDB database:

[source,java,indent=0]
----
	import org.springframework.data.mongodb.MongoDbFactory;
	import com.mongodb.DB;

	@Component
	public class MyBean {

		private final MongoDbFactory mongo;

		@Autowired
		public MyBean(MongoDbFactory mongo) {
			this.mongo = mongo;
		}

		// ...

		public void example() {
			DB db = mongo.getDb();
			// ...
		}

	}
----

You can set the `spring.data.mongodb.uri` property to change the URL and configure
additional settings such as the _replica set_, as shown in the following example:

[source,properties,indent=0]
----
	spring.data.mongodb.uri=mongodb://user:secret@mongo1.example.com:12345,mongo2.example.com:23456/test
----

Alternatively, as long as you use Mongo 2.x, you can specify a `host`/`port`. For
example, you might declare the following settings in your `application.properties`:

[source,properties,indent=0]
----
	spring.data.mongodb.host=mongoserver
	spring.data.mongodb.port=27017
----

If you have defined your own `MongoClient`, it will be used to auto-configure a suitable
`MongoDbFactory`. Both `com.mongodb.MongoClient` and `com.mongodb.client.MongoClient`
are supported.

NOTE: If you use the Mongo 3.0 Java driver, `spring.data.mongodb.host` and
`spring.data.mongodb.port` are not supported. In such cases, `spring.data.mongodb.uri`
should be used to provide all of the configuration.

TIP: If `spring.data.mongodb.port` is not specified, the default of `27017` is used. You
could delete this line from the example shown earlier.

TIP: If you do not use Spring Data Mongo, you can inject `com.mongodb.MongoClient` beans
instead of using `MongoDbFactory`. If you want to take complete control of establishing
the MongoDB connection, you can also declare your own `MongoDbFactory` or `MongoClient`
bean.

NOTE: If you are using the reactive driver, Netty is required for SSL. The
auto-configuration configures this factory automatically if Netty is available and the
factory to use hasn't been customized already.

[[boot-features-mongo-template]]
==== MongoTemplate
{spring-data-mongo}[Spring Data MongoDB] provides a
{spring-data-mongo-javadoc}/core/MongoTemplate.html[`MongoTemplate`] class that is very
similar in its design to Spring's `JdbcTemplate`. As with `JdbcTemplate`, Spring Boot
auto-configures a bean for you to inject the template, as follows:

[source,java,indent=0]
----
	import org.springframework.beans.factory.annotation.Autowired;
	import org.springframework.data.mongodb.core.MongoTemplate;
	import org.springframework.stereotype.Component;

	@Component
	public class MyBean {

		private final MongoTemplate mongoTemplate;

		@Autowired
		public MyBean(MongoTemplate mongoTemplate) {
			this.mongoTemplate = mongoTemplate;
		}

		// ...

	}
----

See the
https://docs.spring.io/spring-data/mongodb/docs/current/api/org/springframework/data/mongodb/core/MongoOperations.html[`MongoOperations`
Javadoc] for complete details.



[[boot-features-spring-data-mongo-repositories]]
==== Spring Data MongoDB Repositories
Spring Data includes repository support for MongoDB. As with the JPA repositories
discussed earlier, the basic principle is that queries are constructed automatically,
based on method names.

In fact, both Spring Data JPA and Spring Data MongoDB share the same common
infrastructure. You could take the JPA example from earlier and, assuming that `City` is
now a Mongo data class rather than a JPA `@Entity`, it works in the same way, as shown
in the following example:

[source,java,indent=0]
----
	package com.example.myapp.domain;

	import org.springframework.data.domain.*;
	import org.springframework.data.repository.*;

	public interface CityRepository extends Repository<City, Long> {

		Page<City> findAll(Pageable pageable);

		City findByNameAndStateAllIgnoringCase(String name, String state);

	}
----

TIP: You can customize document scanning locations by using the `@EntityScan` annotation.

TIP: For complete details of Spring Data MongoDB, including its rich object mapping
technologies, refer to its https://projects.spring.io/spring-data-mongodb/[reference
documentation].



[[boot-features-mongo-embedded]]
==== Embedded Mongo
Spring Boot offers auto-configuration for
https://github.com/flapdoodle-oss/de.flapdoodle.embed.mongo[Embedded Mongo]. To use it in
your Spring Boot application, add a dependency on
`de.flapdoodle.embed:de.flapdoodle.embed.mongo`.

The port that Mongo listens on can be configured by setting the `spring.data.mongodb.port`
property. To use a randomly allocated free port, use a value of 0. The `MongoClient`
created by `MongoAutoConfiguration` is automatically configured to use the randomly
allocated port.

NOTE: If you do not configure a custom port, the embedded support uses a random port
(rather than 27017) by default.

If you have SLF4J on the classpath, the output produced by Mongo is automatically routed
to a logger named `org.springframework.boot.autoconfigure.mongo.embedded.EmbeddedMongo`.

You can declare your own `IMongodConfig` and `IRuntimeConfig` beans to take control of
the Mongo instance's configuration and logging routing. The download configuration can be
customized by declaring a `DownloadConfigBuilderCustomizer` bean.



[[boot-features-neo4j]]
=== Neo4j
https://neo4j.com/[Neo4j] is an open-source NoSQL graph database that uses a rich data
model of nodes connected by first class relationships, which is better suited for
connected big data than traditional RDBMS approaches. Spring Boot offers several
conveniences for working with Neo4j, including the `spring-boot-starter-data-neo4j`
"`Starter`".



[[boot-features-connecting-to-neo4j]]
==== Connecting to a Neo4j Database
To access a Neo4j server, you can inject an auto-configured
`org.neo4j.ogm.session.Session`. By default, the instance tries to connect to a Neo4j
server at `localhost:7687` using the Bolt protocol. The following example shows how to
inject a Neo4j `Session`:

[source,java,indent=0]
----
	@Component
	public class MyBean {

		private final Session session;

		@Autowired
		public MyBean(Session session) {
			this.session = session;
		}

		// ...

	}
----

You can configure the uri and credentials to use by setting the `spring.data.neo4j.*`
properties, as shown in the following example:

[source,properties,indent=0]
----
	spring.data.neo4j.uri=bolt://my-server:7687
	spring.data.neo4j.username=neo4j
	spring.data.neo4j.password=secret
----

You can take full control over the session creation by either adding a
`org.neo4j.ogm.config.Configuration` bean or a `org.neo4j.ogm.session.SessionFactory`
bean.



[[boot-features-connecting-to-neo4j-embedded]]
==== Using the Embedded Mode
If you add `org.neo4j:neo4j-ogm-embedded-driver` to the dependencies of your application,
Spring Boot automatically configures an in-process embedded instance of Neo4j that does
not persist any data when your application shuts down.

[NOTE]
====
As the embedded Neo4j OGM  driver  does not provide the Neo4j kernel itself, you have
to declare `org.neo4j:neo4j` as dependency yourself. Refer to
https://neo4j.com/docs/ogm-manual/current/reference/#reference:getting-started[the
Neo4j OGM documentation] for a list of compatible versions.
====

The embedded driver takes precedence over the other drivers when there are multiple
drivers on the classpath. You can explicitly disable the embedded mode by setting
`spring.data.neo4j.embedded.enabled=false`.

<<boot-features-testing-spring-boot-applications-testing-autoconfigured-neo4j-test,Data Neo4j Tests>>
automatically make use of an embedded Neo4j instance if the embedded driver and Neo4j
kernel are on the classpath as described above.

[NOTE]
====
You can enable persistence for the embedded mode by providing a path to a database file
in your configuration, e.g. `spring.data.neo4j.uri=file://var/tmp/graph.db`.
====



[[boot-features-neo4j-ogm-native-types]]
==== Using Native Types
Neo4j-OGM can map some types, like those in `java.time.*`, to `String`-based properties
or to one of the native types that Neo4j provides. For backwards compatibility reasons
the default for Neo4j-OGM is to use a `String`-based representation. To use native types,
add a dependency on either `org.neo4j:neo4j-ogm-bolt-native-types` or
`org.neo4j:neo4j-ogm-embedded-native-types`, and configure the
`spring.data.neo4j.use-native-types` property as shown in the following example:

[source,properties,indent=0]
----
	spring.data.neo4j.use-native-types=true
----



[[boot-features-neo4j-ogm-session]]
==== Neo4jSession
By default, if you are running a web application, the session is bound to the thread for
the entire processing of the request (that is, it uses the "Open Session in View"
pattern). If you do not want this behavior, add the following line to your
`application.properties` file:

[source,properties,indent=0]
----
	spring.data.neo4j.open-in-view=false
----



[[boot-features-spring-data-neo4j-repositories]]
==== Spring Data Neo4j Repositories
Spring Data includes repository support for Neo4j.

Spring Data Neo4j shares the common infrastructure with Spring Data JPA as many other
Spring Data modules do. You could take the JPA example from earlier and define
`City` as Neo4j OGM `@NodeEntity` rather than JPA `@Entity` and the repository
abstraction works in the same way, as shown in the following example:

[source,java,indent=0]
----
	package com.example.myapp.domain;

	import java.util.Optional;

	import org.springframework.data.neo4j.repository.*;

	public interface CityRepository extends Neo4jRepository<City, Long> {

		Optional<City> findOneByNameAndState(String name, String state);

	}
----

The `spring-boot-starter-data-neo4j` "`Starter`" enables the repository support as well
as transaction management. You can customize the locations to look for repositories and
entities by using `@EnableNeo4jRepositories` and `@EntityScan` respectively on a
`@Configuration`-bean.

TIP: For complete details of Spring Data Neo4j, including its object mapping
technologies, refer to the https://projects.spring.io/spring-data-neo4j/[reference
documentation].



[[boot-features-gemfire]]
=== Gemfire
https://github.com/spring-projects/spring-data-gemfire[Spring Data Gemfire] provides
convenient Spring-friendly tools for accessing the
https://pivotal.io/big-data/pivotal-gemfire#details[Pivotal Gemfire] data management
platform. There is a `spring-boot-starter-data-gemfire` "`Starter`" for collecting the
dependencies in a convenient way. There is currently no auto-configuration support for
Gemfire, but you can enable Spring Data Repositories with a
https://github.com/spring-projects/spring-data-gemfire/blob/master/src/main/java/org/springframework/data/gemfire/repository/config/EnableGemfireRepositories.java[single annotation: `@EnableGemfireRepositories`].



[[boot-features-solr]]
=== Solr
https://lucene.apache.org/solr/[Apache Solr] is a search engine. Spring Boot offers basic
auto-configuration for the Solr 5 client library and the abstractions on top of it
provided by https://github.com/spring-projects/spring-data-solr[Spring Data Solr]. There
is a `spring-boot-starter-data-solr` "`Starter`" for collecting the dependencies in a
convenient way.


[[boot-features-connecting-to-solr]]
==== Connecting to Solr
You can inject an auto-configured `SolrClient` instance as you would any other Spring
bean. By default, the instance tries to connect to a server at
`http://localhost:8983/solr`. The following example shows how to inject a Solr bean:

[source,java,indent=0]
----
	@Component
	public class MyBean {

		private SolrClient solr;

		@Autowired
		public MyBean(SolrClient solr) {
			this.solr = solr;
		}

		// ...

	}
----

If you add your own `@Bean` of type `SolrClient`, it replaces the default.



[[boot-features-spring-data-solr-repositories]]
==== Spring Data Solr Repositories
Spring Data includes repository support for Apache Solr. As with the JPA repositories
discussed earlier, the basic principle is that queries are automatically constructed for \
you based on method names.

In fact, both Spring Data JPA and Spring Data Solr share the same common infrastructure.
You could take the JPA example from earlier and, assuming that `City` is now a
`@SolrDocument` class rather than a JPA `@Entity`, it works in the same way.

TIP: For complete details of Spring Data Solr, refer to the
https://projects.spring.io/spring-data-solr/[reference documentation].



[[boot-features-elasticsearch]]
=== Elasticsearch
https://www.elastic.co/products/elasticsearch[Elasticsearch] is an open source,
distributed, RESTful search and analytics engine. Spring Boot offers basic
auto-configuration for Elasticsearch.

Spring Boot supports several clients:

* The official Java "Low Level" and "High Level" REST clients
* The `ReactiveElasticsearchClient` provided by Spring Data Elasticsearch

The transport client is still available but its support has been deprecated in
https://github.com/spring-projects/spring-data-elasticsearch[Spring Data Elasticsearch]
and Elasticsearch itself. It will be removed in a future release.
Spring Boot provides a dedicated "`Starter`", `spring-boot-starter-data-elasticsearch`.

The https://github.com/searchbox-io/Jest[Jest] client has been deprecated as well, since
both Elasticsearch and Spring Data Elasticsearch provide official support for REST clients.

[[boot-features-connecting-to-elasticsearch-rest]]
==== Connecting to Elasticsearch using REST clients
Elasticsearch ships
https://www.elastic.co/guide/en/elasticsearch/client/java-rest/current/index.html[two different REST clients]
that you can use to query a cluster: the "Low Level" client and the "High Level" client.

If you have the `org.elasticsearch.client:elasticsearch-rest-client` dependency on the
classpath, Spring Boot will auto-configure and register a `RestClient` bean that
by default targets `http://localhost:9200`.
You can further tune how `RestClient` is configured, as shown in the following example:

[source,properties,indent=0]
----
	spring.elasticsearch.rest.uris=https://search.example.com:9200
	spring.elasticsearch.rest.read-timeout=10s
	spring.elasticsearch.rest.username=user
	spring.elasticsearch.rest.password=secret
----

You can also register an arbitrary number of beans that implement
`RestClientBuilderCustomizer` for more advanced customizations.
To take full control over the registration, define a `RestClient` bean.

If you have the `org.elasticsearch.client:elasticsearch-rest-high-level-client` dependency
on the classpath, Spring Boot will auto-configure a `RestHighLevelClient`, which wraps
any existing `RestClient` bean, reusing its HTTP configuration.

[[boot-features-connecting-to-elasticsearch-reactive-rest]]
==== Connecting to Elasticsearch using Reactive REST clients
{spring-data-elasticsearch}[Spring Data Elasticsearch] ships `ReactiveElasticsearchClient`
for querying Elasticsearch instances in a reactive fashion. It is built on top of WebFlux's
`WebClient`, so both `spring-boot-starter-elasticsearch` and `spring-boot-starter-webflux`
dependencies are useful to enable this support.

By default, Spring Boot will auto-configure and register a `ReactiveElasticsearchClient`
bean that targets `http://localhost:9200`.
You can further tune how it is configured, as shown in the following example:

[source,properties,indent=0]
----
	spring.elasticsearch.reactive.endpoints=search.example.com:9200
	spring.elasticsearch.reactive.use-ssl=true
	spring.elasticsearch.reactive.socket-timeout=10s
	spring.elasticsearch.reactive.username=user
	spring.elasticsearch.reactive.password=secret
----

If the configuration properties are not enough and you'd like to fully control the client
configuration, you can register a custom `ClientConfiguration` bean.

[[boot-features-connecting-to-elasticsearch-jest]]
==== Connecting to Elasticsearch using Jest
Now that Spring Boot supports the official `RestHighLevelClient`, Jest support is
deprecated.

If you have `Jest` on the classpath, you can inject an auto-configured `JestClient` that
by default targets `http://localhost:9200`. You can further tune how the client is
configured, as shown in the following example:

[source,properties,indent=0]
----
	spring.elasticsearch.jest.uris=https://search.example.com:9200
	spring.elasticsearch.jest.read-timeout=10000
	spring.elasticsearch.jest.username=user
	spring.elasticsearch.jest.password=secret
----

You can also register an arbitrary number of beans that implement
`HttpClientConfigBuilderCustomizer` for more advanced customizations. The following
example tunes additional HTTP settings:

[source,java,indent=0]
----
include::{code-examples}/elasticsearch/jest/JestClientCustomizationExample.java[tag=customizer]
----

To take full control over the registration, define a `JestClient` bean.



[[boot-features-connecting-to-elasticsearch-spring-data]]
==== Connecting to Elasticsearch by Using Spring Data

To connect to Elasticsearch, a `RestHighLevelClient` bean must be defined,
auto-configured by Spring Boot or manually provided by the application (see previous sections).
With this configuration in place, an
`ElasticsearchRestTemplate` can be injected like any other Spring bean,
as shown in the following example:

[source,java,indent=0]
----
	@Component
	public class MyBean {

		private final ElasticsearchRestTemplate template;

		public MyBean(ElasticsearchRestTemplate template) {
			this.template = template;
		}

		// ...

	}
----

In the presence of `spring-data-elasticsearch` and the required dependencies
for using a `WebClient` (typically `spring-boot-starter-webflux`), Spring Boot can also
auto-configure a
<<boot-features-connecting-to-elasticsearch-reactive-rest,ReactiveElasticsearchClient>>
and a `ReactiveElasticsearchTemplate` as beans. They are the reactive equivalent of the
other REST clients.


[[boot-features-spring-data-elasticsearch-repositories]]
==== Spring Data Elasticsearch Repositories
Spring Data includes repository support for Elasticsearch. As with the JPA repositories
discussed earlier, the basic principle is that queries are constructed for you
automatically based on method names.

In fact, both Spring Data JPA and Spring Data Elasticsearch share the same common
infrastructure. You could take the JPA example from earlier and, assuming that `City` is
now an Elasticsearch `@Document` class rather than a JPA `@Entity`, it works in the same
way.

TIP: For complete details of Spring Data Elasticsearch, refer to the
{spring-data-elasticsearch-reference}[reference documentation].

Spring Boot supports both classic and reactive Elasticsearch repositories, using the
`ElasticsearchRestTemplate` or `ReactiveElasticsearchTemplate` beans. Most likely those
beans are auto-configured by Spring Boot given the required dependencies are present.

If you wish to use your own template for backing the Elasticsearch repositories, you can
add your own `ElasticsearchRestTemplate` or `ElasticsearchOperations` `@Bean`,
as long as it is named `"elasticsearchTemplate"`. Same applies to
`ReactiveElasticsearchTemplate` and `ReactiveElasticsearchOperations`, with the bean
name `"reactiveElasticsearchTemplate"`.

You can choose to disable the repositories support with the following property:

[source,properties,indent=0]
----
    spring.data.elasticsearch.repositories.enabled=false
----


[[boot-features-cassandra]]
=== Cassandra
https://cassandra.apache.org/[Cassandra] is an open source, distributed database
management system designed to handle large amounts of data across many commodity servers.
Spring Boot offers auto-configuration for Cassandra and the abstractions on top of it
provided by https://github.com/spring-projects/spring-data-cassandra[Spring Data
Cassandra]. There is a `spring-boot-starter-data-cassandra` "`Starter`" for collecting
the dependencies in a convenient way.



[[boot-features-connecting-to-cassandra]]
==== Connecting to Cassandra
You can inject an auto-configured `CassandraTemplate` or a Cassandra `Session` instance
as you would with any other Spring Bean. The `spring.data.cassandra.*` properties can be
used to customize the connection. Generally, you provide `keyspace-name` and
`contact-points` properties, as shown in the following example:

[source,properties,indent=0]
----
	spring.data.cassandra.keyspace-name=mykeyspace
	spring.data.cassandra.contact-points=cassandrahost1,cassandrahost2
----

You can also register an arbitrary number of beans that implement
`ClusterBuilderCustomizer` for more advanced customizations.

The following code listing shows how to inject a Cassandra bean:

[source,java,indent=0]
----
	@Component
	public class MyBean {

		private CassandraTemplate template;

		@Autowired
		public MyBean(CassandraTemplate template) {
			this.template = template;
		}

		// ...

	}
----

If you add your own `@Bean` of type `CassandraTemplate`, it replaces the default.



[[boot-features-spring-data-cassandra-repositories]]
==== Spring Data Cassandra Repositories
Spring Data includes basic repository support for Cassandra. Currently, this is more
limited than the JPA repositories discussed earlier and needs to annotate finder methods
with `@Query`.

TIP: For complete details of Spring Data Cassandra, refer to the
https://docs.spring.io/spring-data/cassandra/docs/[reference documentation].



[[boot-features-couchbase]]
=== Couchbase
https://www.couchbase.com/[Couchbase] is an open-source, distributed, multi-model NoSQL
document-oriented database that is optimized for interactive applications. Spring Boot
offers auto-configuration for Couchbase and the abstractions on top of it provided by
https://github.com/spring-projects/spring-data-couchbase[Spring Data Couchbase]. There are
`spring-boot-starter-data-couchbase` and `spring-boot-starter-data-couchbase-reactive`
"`Starters`" for collecting the dependencies in a convenient way.



[[boot-features-connecting-to-couchbase]]
==== Connecting to Couchbase
You can get a `Bucket` and `Cluster` by adding the Couchbase SDK and some configuration.
The `spring.couchbase.*` properties can be used to customize the connection. Generally,
you provide the bootstrap hosts, bucket name, and password, as shown in the following
example:

[source,properties,indent=0]
----
	spring.couchbase.bootstrap-hosts=my-host-1,192.168.1.123
	spring.couchbase.bucket.name=my-bucket
	spring.couchbase.bucket.password=secret
----

[TIP]
====
You need to provide _at least_ the bootstrap host(s), in which case the bucket name is
`default` and the password is an empty String. Alternatively, you can define your own
`org.springframework.data.couchbase.config.CouchbaseConfigurer` `@Bean` to take control
over the whole configuration.
====

It is also possible to customize some of the `CouchbaseEnvironment` settings. For
instance, the following configuration changes the timeout to use to open a new `Bucket`
and enables SSL support:

[source,properties,indent=0]
----
	spring.couchbase.env.timeouts.connect=3000
	spring.couchbase.env.ssl.key-store=/location/of/keystore.jks
	spring.couchbase.env.ssl.key-store-password=secret
----

Check the `spring.couchbase.env.*` properties for more details.



[[boot-features-spring-data-couchbase-repositories]]
==== Spring Data Couchbase Repositories
Spring Data includes repository support for Couchbase. For complete details of Spring
Data Couchbase, refer to the
https://docs.spring.io/spring-data/couchbase/docs/current/reference/html/[reference
documentation].

You can inject an auto-configured `CouchbaseTemplate` instance as you would with any
other Spring Bean, provided a _default_ `CouchbaseConfigurer` is available (which
happens when you enable Couchbase support, as explained earlier).

The following examples shows how to inject a Couchbase bean:

[source,java,indent=0]
----
	@Component
	public class MyBean {

		private final CouchbaseTemplate template;

		@Autowired
		public MyBean(CouchbaseTemplate template) {
			this.template = template;
		}

		// ...

	}
----

There are a few beans that you can define in your own configuration to override those
provided by the auto-configuration:

* A `CouchbaseTemplate` `@Bean` with a name of `couchbaseTemplate`.
* An `IndexManager` `@Bean` with a name of `couchbaseIndexManager`.
* A `CustomConversions` `@Bean` with a name of `couchbaseCustomConversions`.

To avoid hard-coding those names in your own config, you can reuse `BeanNames` provided
by Spring Data Couchbase. For instance, you can customize the converters to use, as
follows:

[source,java,indent=0]
----
	@Configuration(proxyBeanMethods = false)
	public class SomeConfiguration {

		@Bean(BeanNames.COUCHBASE_CUSTOM_CONVERSIONS)
		public CustomConversions myCustomConversions() {
			return new CustomConversions(...);
		}

		// ...

	}
----

TIP: If you want to fully bypass the auto-configuration for Spring Data Couchbase,
provide your own implementation of
`org.springframework.data.couchbase.config.AbstractCouchbaseDataConfiguration`.



[[boot-features-ldap]]
=== LDAP
https://en.wikipedia.org/wiki/Lightweight_Directory_Access_Protocol[LDAP] (Lightweight
Directory Access Protocol) is an open, vendor-neutral, industry standard application
protocol for accessing and maintaining distributed directory information services over an
IP network. Spring Boot offers auto-configuration for any compliant LDAP server as well
as support for the embedded in-memory LDAP server from
https://www.ldap.com/unboundid-ldap-sdk-for-java[UnboundID].

LDAP abstractions are provided by
https://github.com/spring-projects/spring-data-ldap[Spring Data LDAP].
There is a `spring-boot-starter-data-ldap` "`Starter`" for collecting the dependencies in
a convenient way.



[[boot-features-ldap-connecting]]
==== Connecting to an LDAP Server
To connect to an LDAP server, make sure you declare a dependency on the
`spring-boot-starter-data-ldap` "`Starter`" or `spring-ldap-core` and then declare the
URLs of your server in your application.properties, as shown in the following example:

[source,properties,indent=0]
----
	spring.ldap.urls=ldap://myserver:1235
	spring.ldap.username=admin
	spring.ldap.password=secret
----

If you need to customize connection settings, you can use the `spring.ldap.base` and
`spring.ldap.base-environment` properties.

An `LdapContextSource` is auto-configured based on these settings. If you need to customize
it, for instance to use a `PooledContextSource`, you can still inject the auto-configured
`LdapContextSource`. Make sure to flag your customized `ContextSource` as `@Primary` so
that the auto-configured `LdapTemplate` uses it.



[[boot-features-ldap-spring-data-repositories]]
==== Spring Data LDAP Repositories
Spring Data includes repository support for LDAP. For complete details of Spring
Data LDAP, refer to the
https://docs.spring.io/spring-data/ldap/docs/1.0.x/reference/html/[reference
documentation].

You can also inject an auto-configured `LdapTemplate` instance as you would with any
other Spring Bean, as shown in the following example:


[source,java,indent=0]
----
	@Component
	public class MyBean {

		private final LdapTemplate template;

		@Autowired
		public MyBean(LdapTemplate template) {
			this.template = template;
		}

		// ...

	}
----



[[boot-features-ldap-embedded]]
==== Embedded In-memory LDAP Server
For testing purposes, Spring Boot supports auto-configuration of an in-memory LDAP server
from https://www.ldap.com/unboundid-ldap-sdk-for-java[UnboundID]. To configure the server,
add a dependency to `com.unboundid:unboundid-ldapsdk` and declare a `base-dn` property, as
follows:

[source,properties,indent=0]
----
	spring.ldap.embedded.base-dn=dc=spring,dc=io
----

[NOTE]
====
It is possible to define multiple base-dn values, however, since distinguished names
usually contain commas, they must be defined using the correct notation.

In yaml files, you can use the yaml list notation:

[source,yaml,indent=0]
----
	spring.ldap.embedded.base-dn:
	  - dc=spring,dc=io
	  - dc=pivotal,dc=io
----

In properties files, you must include the index as part of the property name:

[source,properties,indent=0]
----
	spring.ldap.embedded.base-dn[0]=dc=spring,dc=io
	spring.ldap.embedded.base-dn[1]=dc=pivotal,dc=io
----

====

By default, the server starts on a random port and triggers the regular LDAP support.
There is no need to specify a `spring.ldap.urls` property.

If there is a `schema.ldif` file on your classpath, it is used to initialize the server.
If you want to load the initialization script from a different resource, you can also use
the `spring.ldap.embedded.ldif` property.

By default, a standard schema is used to validate `LDIF` files. You can turn off
validation altogether by setting the `spring.ldap.embedded.validation.enabled` property.
If you have custom attributes, you can use `spring.ldap.embedded.validation.schema` to
define your custom attribute types or object classes.



[[boot-features-influxdb]]
=== InfluxDB
https://www.influxdata.com/[InfluxDB] is an open-source time series database optimized
for fast, high-availability storage and retrieval of time series data in fields such as
operations monitoring, application metrics, Internet-of-Things sensor data, and real-time
analytics.



[[boot-features-connecting-to-influxdb]]
==== Connecting to InfluxDB
Spring Boot auto-configures an `InfluxDB` instance, provided the `influxdb-java` client
is on the classpath and the URL of the database is set, as shown in the following
example:

[source,properties,indent=0]
----
	spring.influx.url=https://172.0.0.1:8086
----

If the connection to InfluxDB requires a user and password, you can set the
`spring.influx.user` and `spring.influx.password` properties accordingly.

InfluxDB relies on OkHttp. If you need to tune the http client `InfluxDB` uses behind the
scenes, you can register an `InfluxDbOkHttpClientBuilderProvider` bean.



[[boot-features-caching]]
== Caching
The Spring Framework provides support for transparently adding caching to an application.
At its core, the abstraction applies caching to methods, thus reducing the number of
executions based on the information available in the cache. The caching logic is applied
transparently, without any interference to the invoker.  Spring Boot auto-configures the
cache infrastructure as long as caching support is enabled via the `@EnableCaching`
annotation.

NOTE: Check the {spring-reference}integration.html#cache[relevant section] of the Spring
Framework reference for more details.

In a nutshell, adding caching to an operation of your service is as easy as adding the
relevant annotation to its method, as shown in the following example:

[source,java,indent=0]
----
	import org.springframework.cache.annotation.Cacheable;
	import org.springframework.stereotype.Component;

	@Component
	public class MathService {

		@Cacheable("piDecimals")
		public int computePiDecimal(int i) {
			// ...
		}

	}
----

This example demonstrates the use of caching on a potentially costly operation. Before
invoking `computePiDecimal`, the abstraction looks for an entry in the `piDecimals` cache
that matches the `i` argument. If an entry is found, the content in the cache is
immediately returned to the caller, and the method is not invoked. Otherwise, the method
is invoked, and the cache is updated before returning the value.

CAUTION: You can also use the standard JSR-107 (JCache) annotations (such as
`@CacheResult`) transparently. However, we strongly advise you to not mix and match the
Spring Cache and JCache annotations.

If you do not add any specific cache library, Spring Boot auto-configures a
<<boot-features-caching-provider-simple,simple provider>> that uses concurrent maps in
memory. When a cache is required (such as `piDecimals` in the preceding example), this
provider creates it for you. The simple provider is not really recommended for
production usage, but it is great for getting started and making sure that you understand
the features. When you have made up your mind about the cache provider to use, please
make sure to read its documentation to figure out how to configure the caches that your
application uses. Nearly all providers require you to explicitly configure every cache
that you use in the application. Some offer a way to customize the default caches defined
by the `spring.cache.cache-names` property.

TIP: It is also possible to transparently
{spring-reference}integration.html#cache-annotations-put[update] or
{spring-reference}integration.html#cache-annotations-evict[evict] data from the cache.



[[boot-features-caching-provider]]
=== Supported Cache Providers
The cache abstraction does not provide an actual store and relies on abstraction
materialized by the `org.springframework.cache.Cache` and
`org.springframework.cache.CacheManager` interfaces.

If you have not defined a bean of type `CacheManager` or a `CacheResolver` named
`cacheResolver` (see
{spring-javadoc}/cache/annotation/CachingConfigurer.html[`CachingConfigurer`]),
Spring Boot tries to detect the following providers (in the indicated order):

. <<boot-features-caching-provider-generic,Generic>>
. <<boot-features-caching-provider-jcache,JCache (JSR-107)>> (EhCache 3, Hazelcast,
  Infinispan, and others)
. <<boot-features-caching-provider-ehcache2,EhCache 2.x>>
. <<boot-features-caching-provider-hazelcast,Hazelcast>>
. <<boot-features-caching-provider-infinispan,Infinispan>>
. <<boot-features-caching-provider-couchbase,Couchbase>>
. <<boot-features-caching-provider-redis,Redis>>
. <<boot-features-caching-provider-caffeine,Caffeine>>
. <<boot-features-caching-provider-simple,Simple>>

TIP: It is also possible to _force_ a particular cache provider by setting the
`spring.cache.type` property. Use this property if you need to
<<boot-features-caching-provider-none,disable caching altogether>> in certain environment
(such as tests).

TIP: Use the `spring-boot-starter-cache` "`Starter`" to quickly add basic caching
dependencies. The starter brings in `spring-context-support`. If you add dependencies
manually, you must include `spring-context-support` in order to use the JCache,
EhCache 2.x, or Caffeine support.

If the `CacheManager` is auto-configured by Spring Boot, you can further tune its
configuration before it is fully initialized by exposing a bean that implements the
`CacheManagerCustomizer` interface. The following example sets a flag to say that null
values should be passed down to the underlying map:

[source,java,indent=0]
----
	@Bean
	public CacheManagerCustomizer<ConcurrentMapCacheManager> cacheManagerCustomizer() {
		return new CacheManagerCustomizer<ConcurrentMapCacheManager>() {
			@Override
			public void customize(ConcurrentMapCacheManager cacheManager) {
				cacheManager.setAllowNullValues(false);
			}
		};
	}
----

[NOTE]
====
In the preceding example, an auto-configured `ConcurrentMapCacheManager` is expected. If
that is not the case (either you provided your own config or a different cache provider
was auto-configured), the customizer is not invoked at all. You can have as many
customizers as you want, and you can also order them by using `@Order` or `Ordered`.
====



[[boot-features-caching-provider-generic]]
==== Generic
Generic caching is used if the context defines _at least_ one
`org.springframework.cache.Cache` bean. A `CacheManager` wrapping all beans of that type
is created.



[[boot-features-caching-provider-jcache]]
==== JCache (JSR-107)
https://jcp.org/en/jsr/detail?id=107[JCache] is bootstrapped through the presence of a
`javax.cache.spi.CachingProvider` on the classpath (that is, a JSR-107 compliant caching
library exists on the classpath), and the `JCacheCacheManager` is provided by the
`spring-boot-starter-cache` "`Starter`". Various compliant libraries are available, and
Spring Boot provides dependency management for Ehcache 3, Hazelcast, and Infinispan. Any
other compliant library can be added as well.

It might happen that more than one provider is present, in which case the provider must
be explicitly specified. Even if the JSR-107 standard does not enforce a standardized way
to define the location of the configuration file, Spring Boot does its best to
accommodate setting a cache with implementation details, as shown in the following
example:

[source,properties,indent=0]
----
    # Only necessary if more than one provider is present
	spring.cache.jcache.provider=com.acme.MyCachingProvider
	spring.cache.jcache.config=classpath:acme.xml
----

NOTE: When a cache library offers both a native implementation and JSR-107 support,
Spring Boot prefers the JSR-107 support, so that the same features are available if you
switch to a different JSR-107 implementation.

TIP: Spring Boot has <<boot-features-hazelcast,general support for Hazelcast>>. If a
single `HazelcastInstance` is available, it is automatically reused for the
`CacheManager` as well, unless the `spring.cache.jcache.config` property is specified.

There are two ways to customize the underlying `javax.cache.cacheManager`:

* Caches can be created on startup by setting the `spring.cache.cache-names` property. If
a custom `javax.cache.configuration.Configuration` bean is defined, it is used to
customize them.
* `org.springframework.boot.autoconfigure.cache.JCacheManagerCustomizer` beans are
invoked with the reference of the `CacheManager` for full customization.

TIP: If a standard `javax.cache.CacheManager` bean is defined, it is wrapped
automatically in an `org.springframework.cache.CacheManager` implementation that the
abstraction expects. No further customization is applied to it.



[[boot-features-caching-provider-ehcache2]]
==== EhCache 2.x
https://www.ehcache.org/[EhCache] 2.x is used if a file named `ehcache.xml` can be found at
the root of the classpath. If EhCache 2.x is found, the `EhCacheCacheManager` provided by
the `spring-boot-starter-cache` "`Starter`" is used to bootstrap the cache manager. An
alternate configuration file can be provided as well, as shown in the following example:

[source,properties,indent=0]
----
	spring.cache.ehcache.config=classpath:config/another-config.xml
----



[[boot-features-caching-provider-hazelcast]]
==== Hazelcast

Spring Boot has <<boot-features-hazelcast,general support for Hazelcast>>. If a
`HazelcastInstance` has been auto-configured, it is automatically wrapped in a
`CacheManager`.



[[boot-features-caching-provider-infinispan]]
==== Infinispan
https://infinispan.org/[Infinispan] has no default configuration file location, so it must
be specified explicitly. Otherwise, the default bootstrap is used.

[source,properties,indent=0]
----
	spring.cache.infinispan.config=infinispan.xml
----

Caches can be created on startup by setting the `spring.cache.cache-names` property. If a
custom `ConfigurationBuilder` bean is defined, it is used to customize the caches.

[NOTE]
====
The support of Infinispan in Spring Boot is restricted to the embedded mode and is quite
basic. If you want more options, you should use the official Infinispan Spring Boot
starter instead. See
https://github.com/infinispan/infinispan-spring-boot[Infinispan's documentation] for more
details.
====


[[boot-features-caching-provider-couchbase]]
==== Couchbase
If the https://www.couchbase.com/[Couchbase] Java client and the `couchbase-spring-cache`
implementation are available and Couchbase is <<boot-features-couchbase,configured>>, a
`CouchbaseCacheManager` is auto-configured. It is also possible to create additional
caches on startup by setting the `spring.cache.cache-names` property. These caches
operate on the `Bucket` that was auto-configured. You can _also_ create additional caches
on another `Bucket` by using the customizer. Assume you need two caches (`cache1` and
`cache2`) on the "main" `Bucket` and one (`cache3`) cache with a custom time to live of 2
seconds on the "`another`" `Bucket`. You can create the first two caches through
configuration, as follows:

[source,properties,indent=0]
----
	spring.cache.cache-names=cache1,cache2
----

Then you can define a `@Configuration` class to configure the extra `Bucket` and the
`cache3` cache, as follows:


[source,java,indent=0]
----
	@Configuration(proxyBeanMethods = false)
	public class CouchbaseCacheConfiguration {

		private final Cluster cluster;

		public CouchbaseCacheConfiguration(Cluster cluster) {
			this.cluster = cluster;
		}

		@Bean
		public Bucket anotherBucket() {
			return this.cluster.openBucket("another", "secret");
		}

		@Bean
		public CacheManagerCustomizer<CouchbaseCacheManager> cacheManagerCustomizer() {
			return c -> {
				c.prepareCache("cache3", CacheBuilder.newInstance(anotherBucket())
						.withExpiration(2));
			};
		}

	}
----

This sample configuration reuses the `Cluster` that was created through
auto-configuration.



[[boot-features-caching-provider-redis]]
==== Redis
If https://redis.io/[Redis] is available and configured, a `RedisCacheManager` is
auto-configured. It is possible to create additional caches on startup by setting the
`spring.cache.cache-names` property and cache defaults can be configured by using
`spring.cache.redis.*` properties. For instance, the following configuration creates
`cache1` and `cache2` caches with a _time to live_ of 10 minutes:

[source,properties,indent=0]
----
	spring.cache.cache-names=cache1,cache2
	spring.cache.redis.time-to-live=600000
----

[NOTE]
====
By default, a key prefix is added so that, if two separate caches use the same
key, Redis does not have overlapping keys and cannot return invalid values. We strongly
recommend keeping this setting enabled if you create your own `RedisCacheManager`.
====

TIP: You can take full control of the configuration by adding a `RedisCacheConfiguration`
`@Bean` of your own. This can be useful if you're looking for customizing the
serialization strategy.



[[boot-features-caching-provider-caffeine]]
==== Caffeine
https://github.com/ben-manes/caffeine[Caffeine] is a Java 8 rewrite of Guava's cache that
supersedes support for Guava. If Caffeine is present, a `CaffeineCacheManager` (provided
by the `spring-boot-starter-cache` "`Starter`") is auto-configured. Caches can be created
on startup by setting the `spring.cache.cache-names` property and can be customized by one
of the following (in the indicated order):

. A cache spec defined by `spring.cache.caffeine.spec`
. A `com.github.benmanes.caffeine.cache.CaffeineSpec` bean is defined
. A `com.github.benmanes.caffeine.cache.Caffeine` bean is defined

For instance, the following configuration creates `cache1` and `cache2` caches with a
maximum size of 500 and a _time to live_ of 10 minutes

[source,properties,indent=0]
----
	spring.cache.cache-names=cache1,cache2
	spring.cache.caffeine.spec=maximumSize=500,expireAfterAccess=600s
----

If a `com.github.benmanes.caffeine.cache.CacheLoader` bean is defined, it is
automatically associated to the `CaffeineCacheManager`. Since the `CacheLoader` is going
to be associated with _all_ caches managed by the cache manager, it must be defined as
`CacheLoader<Object, Object>`. The auto-configuration ignores any other generic type.



[[boot-features-caching-provider-simple]]
==== Simple
If none of the other providers can be found, a simple implementation using a
`ConcurrentHashMap` as the cache store is configured. This is the default if no caching
library is present in your application. By default, caches are created as needed, but you
can restrict the list of available caches by setting the `cache-names` property. For
instance, if you want only `cache1` and `cache2` caches, set the `cache-names` property
as follows:

[source,properties,indent=0]
----
	spring.cache.cache-names=cache1,cache2
----

If you do so and your application uses a cache not listed, then it fails at runtime when
the cache is needed, but not on startup. This is similar to the way the "real" cache
providers behave if you use an undeclared cache.


[[boot-features-caching-provider-none]]
==== None
When `@EnableCaching` is present in your configuration, a suitable cache configuration is
expected as well. If you need to disable caching altogether in certain environments,
force the cache type to `none` to use a no-op implementation, as shown in the following
example:

[source,properties,indent=0]
----
	spring.cache.type=none
----



[[boot-features-messaging]]
== Messaging
The Spring Framework provides extensive support for integrating with messaging systems,
from simplified use of the JMS API using `JmsTemplate` to a complete infrastructure to
receive messages asynchronously. Spring AMQP provides a similar feature set for the
Advanced Message Queuing Protocol. Spring Boot also provides auto-configuration
options for `RabbitTemplate` and RabbitMQ. Spring WebSocket natively includes support for
STOMP messaging, and Spring Boot has support for that through starters and a small amount
of auto-configuration. Spring Boot also has support for Apache Kafka.



[[boot-features-jms]]
=== JMS
The `javax.jms.ConnectionFactory` interface provides a standard method of creating a
`javax.jms.Connection` for interacting with a JMS broker. Although Spring needs a
`ConnectionFactory` to work with JMS, you generally need not use it directly yourself and
can instead rely on higher level messaging abstractions. (See the
{spring-reference}integration.html#jms[relevant section] of the Spring Framework
reference documentation for details.) Spring Boot also auto-configures the necessary
infrastructure to send and receive messages.



[[boot-features-activemq]]
==== ActiveMQ Support
When https://activemq.apache.org/[ActiveMQ] is available on the classpath, Spring Boot can
also configure a `ConnectionFactory`. If the broker is present, an embedded broker is
automatically started and configured (provided no broker URL is specified through
configuration).

NOTE: If you use `spring-boot-starter-activemq`, the necessary dependencies to connect or
embed an ActiveMQ instance are provided, as is the Spring infrastructure to integrate with
JMS.

ActiveMQ configuration is controlled by external configuration properties in
`+spring.activemq.*+`. For example, you might declare the following section in
`application.properties`:

[source,properties,indent=0]
----
	spring.activemq.broker-url=tcp://192.168.1.210:9876
	spring.activemq.user=admin
	spring.activemq.password=secret
----

By default, a `CachingConnectionFactory` wraps the native `ConnectionFactory` with
sensible settings that you can control by external configuration properties in
`+spring.jms.*+`:

[source,properties,indent=0]
----
	spring.jms.cache.session-cache-size=5
----

If you'd rather use native pooling, you can do so by adding a dependency to
`org.messaginghub:pooled-jms` and configuring the `JmsPoolConnectionFactory` accordingly,
as shown in the following example:

[source,properties,indent=0]
----
	spring.activemq.pool.enabled=true
	spring.activemq.pool.max-connections=50
----

TIP: See
{sc-spring-boot-autoconfigure}/jms/activemq/ActiveMQProperties.{sc-ext}[`ActiveMQProperties`]
for more of the supported options. You can also register an arbitrary number of beans
that implement `ActiveMQConnectionFactoryCustomizer` for more advanced customizations.

By default, ActiveMQ creates a destination if it does not yet exist so that destinations
are resolved against their provided names.



[[boot-features-artemis]]
==== Artemis Support
Spring Boot can auto-configure a `ConnectionFactory` when it detects that
https://activemq.apache.org/artemis/[Artemis] is available on the classpath. If the broker
is present, an embedded broker is automatically started and configured (unless the mode
property has been explicitly set). The supported modes are `embedded` (to make explicit
that an embedded broker is required and that an error should occur if the broker is not
available on the classpath) and `native` (to connect to a broker using the `netty`
transport protocol). When the latter is configured, Spring Boot configures a
`ConnectionFactory` that connects to a broker running on the local machine with the
default settings.

NOTE: If you use `spring-boot-starter-artemis`, the necessary dependencies to
connect to an existing Artemis instance are provided, as well as the Spring
infrastructure to integrate with JMS. Adding `org.apache.activemq:artemis-jms-server` to
your application lets you use embedded mode.

Artemis configuration is controlled by external configuration properties in
`+spring.artemis.*+`. For example, you might declare the following section in
`application.properties`:

[source,properties,indent=0]
----
	spring.artemis.mode=native
	spring.artemis.host=192.168.1.210
	spring.artemis.port=9876
	spring.artemis.user=admin
	spring.artemis.password=secret
----

When embedding the broker, you can choose if you want to enable persistence and list the
destinations that should be made available. These can be specified as a comma-separated
list to create them with the default options, or you can define bean(s) of type
`org.apache.activemq.artemis.jms.server.config.JMSQueueConfiguration` or
`org.apache.activemq.artemis.jms.server.config.TopicConfiguration`, for advanced queue
and topic configurations, respectively.

By default, a `CachingConnectionFactory` wraps the native `ConnectionFactory` with
sensible settings that you can control by external configuration properties in
`+spring.jms.*+`:

[source,properties,indent=0]
----
	spring.jms.cache.session-cache-size=5
----

If you'd rather use native pooling, you can do so by adding a dependency to
`org.messaginghub:pooled-jms` and configuring the `JmsPoolConnectionFactory` accordingly,
as shown in the following example:

[source,properties,indent=0]
----
	spring.artemis.pool.enabled=true
	spring.artemis.pool.max-connections=50
----

See
{sc-spring-boot-autoconfigure}/jms/artemis/ArtemisProperties.{sc-ext}[`ArtemisProperties`]
for more supported options.

No JNDI lookup is involved, and destinations are resolved against their names, using
either the `name` attribute in the Artemis configuration or the names provided through
configuration.



[[boot-features-jms-jndi]]
==== Using a JNDI ConnectionFactory
If you are running your application in an application server, Spring Boot tries to
locate a JMS `ConnectionFactory` by using JNDI. By default, the `java:/JmsXA` and
`java:/XAConnectionFactory` location are checked. You can use the `spring.jms.jndi-name`
property if you need to specify an alternative location, as shown in the following
example:

[source,properties,indent=0]
----
	spring.jms.jndi-name=java:/MyConnectionFactory
----



[[boot-features-using-jms-sending]]
==== Sending a Message
Spring's `JmsTemplate` is auto-configured, and you can autowire it directly into your own
beans, as shown in the following example:

[source,java,indent=0]
----
	import org.springframework.beans.factory.annotation.Autowired;
	import org.springframework.jms.core.JmsTemplate;
	import org.springframework.stereotype.Component;

	@Component
	public class MyBean {

		private final JmsTemplate jmsTemplate;

		@Autowired
		public MyBean(JmsTemplate jmsTemplate) {
			this.jmsTemplate = jmsTemplate;
		}

		// ...

	}
----

NOTE: {spring-javadoc}/jms/core/JmsMessagingTemplate.{dc-ext}[`JmsMessagingTemplate`] can
be injected in a similar manner. If a `DestinationResolver` or a `MessageConverter` bean
is defined, it is associated automatically to the auto-configured `JmsTemplate`.


[[boot-features-using-jms-receiving]]
==== Receiving a Message
When the JMS infrastructure is present, any bean can be annotated with `@JmsListener` to
create a listener endpoint. If no `JmsListenerContainerFactory` has been defined, a
default one is configured automatically. If a `DestinationResolver` or a
`MessageConverter` beans is defined, it is associated automatically to the default
factory.

By default, the default factory is transactional. If you run in an infrastructure where a
`JtaTransactionManager` is present, it is associated to the listener container by default.
If not, the `sessionTransacted` flag is enabled. In that latter scenario, you can
associate your local data store transaction to the processing of an incoming message by
adding `@Transactional` on your listener method (or a delegate thereof). This ensures that
the incoming message is acknowledged, once the local transaction has completed. This also
includes sending response messages that have been performed on the same JMS session.

The following component creates a listener endpoint on the `someQueue` destination:

[source,java,indent=0]
----
	@Component
	public class MyBean {

		@JmsListener(destination = "someQueue")
		public void processMessage(String content) {
			// ...
		}

	}
----

TIP: See {spring-javadoc}/jms/annotation/EnableJms.{dc-ext}[the Javadoc of `@EnableJms`]
for more details.

If you need to create more `JmsListenerContainerFactory` instances or if you want to
override the default, Spring Boot provides a
`DefaultJmsListenerContainerFactoryConfigurer` that you can use to initialize a
`DefaultJmsListenerContainerFactory` with the same settings as the one that is
auto-configured.

For instance, the following example exposes another factory that uses a specific
`MessageConverter`:

[source,java,indent=0]
----
	@Configuration(proxyBeanMethods = false)
	static class JmsConfiguration {

		@Bean
		public DefaultJmsListenerContainerFactory myFactory(
				DefaultJmsListenerContainerFactoryConfigurer configurer) {
			DefaultJmsListenerContainerFactory factory =
					new DefaultJmsListenerContainerFactory();
			configurer.configure(factory, connectionFactory());
			factory.setMessageConverter(myMessageConverter());
			return factory;
		}

	}
----

Then you can use the factory in any `@JmsListener`-annotated method as follows:

[source,java,indent=0]
[subs="verbatim,quotes"]
----
	@Component
	public class MyBean {

		@JmsListener(destination = "someQueue", **containerFactory="myFactory"**)
		public void processMessage(String content) {
			// ...
		}

	}
----


[[boot-features-amqp]]
=== AMQP
The Advanced Message Queuing Protocol (AMQP) is a platform-neutral, wire-level protocol
for message-oriented middleware. The Spring AMQP project applies core Spring concepts to
the development of AMQP-based messaging solutions. Spring Boot offers several conveniences
for working with AMQP through RabbitMQ, including the `spring-boot-starter-amqp`
"`Starter`".



[[boot-features-rabbitmq]]
==== RabbitMQ support
https://www.rabbitmq.com/[RabbitMQ] is a lightweight, reliable, scalable, and portable
message broker based on the AMQP protocol. Spring uses `RabbitMQ` to communicate through
the AMQP protocol.

RabbitMQ configuration is controlled by external configuration properties in
`+spring.rabbitmq.*+`. For example, you might declare the following section in
`application.properties`:

[source,properties,indent=0]
----
	spring.rabbitmq.host=localhost
	spring.rabbitmq.port=5672
	spring.rabbitmq.username=admin
	spring.rabbitmq.password=secret
----

If a `ConnectionNameStrategy` bean exists in the context, it will be automatically used to
name connections created by the auto-configured `ConnectionFactory`. See
{sc-spring-boot-autoconfigure}/amqp/RabbitProperties.{sc-ext}[`RabbitProperties`] for more
of the supported options.

TIP: See
https://spring.io/blog/2010/06/14/understanding-amqp-the-protocol-used-by-rabbitmq/[Understanding
AMQP, the protocol used by RabbitMQ] for more details.



[[boot-features-using-amqp-sending]]
==== Sending a Message
Spring's `AmqpTemplate` and `AmqpAdmin` are auto-configured, and you can autowire them
directly into your own beans, as shown in the following example:

[source,java,indent=0]
----
	import org.springframework.amqp.core.AmqpAdmin;
	import org.springframework.amqp.core.AmqpTemplate;
	import org.springframework.beans.factory.annotation.Autowired;
	import org.springframework.stereotype.Component;

	@Component
	public class MyBean {

		private final AmqpAdmin amqpAdmin;
		private final AmqpTemplate amqpTemplate;

		@Autowired
		public MyBean(AmqpAdmin amqpAdmin, AmqpTemplate amqpTemplate) {
			this.amqpAdmin = amqpAdmin;
			this.amqpTemplate = amqpTemplate;
		}

		// ...

	}
----

NOTE: {spring-amqp-javadoc}/rabbit/core/RabbitMessagingTemplate.{dc-ext}[`RabbitMessagingTemplate`]
can be injected in a similar manner. If a `MessageConverter` bean is defined, it is
associated automatically to the auto-configured `AmqpTemplate`.

If necessary, any `org.springframework.amqp.core.Queue` that is defined as a bean is
automatically used to declare a corresponding queue on the RabbitMQ instance.

To retry operations, you can enable retries on the `AmqpTemplate` (for example, in the
event that the broker connection is lost):

[source,properties,indent=0]
----
	spring.rabbitmq.template.retry.enabled=true
	spring.rabbitmq.template.retry.initial-interval=2s
----

Retries are disabled by default. You can also customize the `RetryTemplate`
programmatically by declaring a `RabbitRetryTemplateCustomizer` bean.



[[boot-features-using-amqp-receiving]]
==== Receiving a Message
When the Rabbit infrastructure is present, any bean can be annotated with
`@RabbitListener` to create a listener endpoint. If no `RabbitListenerContainerFactory`
has been defined, a default `SimpleRabbitListenerContainerFactory` is automatically
configured and you can switch to a direct container using the
`spring.rabbitmq.listener.type` property.  If a `MessageConverter` or a `MessageRecoverer`
bean is defined, it is automatically associated with the default factory.

The following sample component creates a listener endpoint on the `someQueue` queue:

[source,java,indent=0]
----
	@Component
	public class MyBean {

		@RabbitListener(queues = "someQueue")
		public void processMessage(String content) {
			// ...
		}

	}
----

TIP: See {spring-amqp-javadoc}/rabbit/annotation/EnableRabbit.{dc-ext}[the Javadoc of
`@EnableRabbit`] for more details.

If you need to create more `RabbitListenerContainerFactory` instances or if you want to
override the default, Spring Boot provides a
`SimpleRabbitListenerContainerFactoryConfigurer` and a
`DirectRabbitListenerContainerFactoryConfigurer` that you can use to initialize a
`SimpleRabbitListenerContainerFactory` and a `DirectRabbitListenerContainerFactory` with
the same settings as the factories used by the auto-configuration.

TIP: It does not matter which container type you chose. Those two beans are exposed by
the auto-configuration.

For instance, the following configuration class exposes another factory that uses a
specific `MessageConverter`:

[source,java,indent=0]
----
	@Configuration(proxyBeanMethods = false)
	static class RabbitConfiguration {

		@Bean
		public SimpleRabbitListenerContainerFactory myFactory(
				SimpleRabbitListenerContainerFactoryConfigurer configurer) {
			SimpleRabbitListenerContainerFactory factory =
					new SimpleRabbitListenerContainerFactory();
			configurer.configure(factory, connectionFactory);
			factory.setMessageConverter(myMessageConverter());
			return factory;
		}

	}
----

Then you can use the factory in any `@RabbitListener`-annotated method, as follows:

[source,java,indent=0]
[subs="verbatim,quotes"]
----
	@Component
	public class MyBean {

		@RabbitListener(queues = "someQueue", **containerFactory="myFactory"**)
		public void processMessage(String content) {
			// ...
		}

	}
----

You can enable retries to handle situations where your listener throws an exception. By
default, `RejectAndDontRequeueRecoverer` is used, but you can define a `MessageRecoverer`
of your own. When retries are exhausted, the message is rejected and either dropped or
routed to a dead-letter exchange if the broker is configured to do so. By default,
retries are disabled. You can also customize the `RetryTemplate` programmatically by
declaring a `RabbitRetryTemplateCustomizer` bean.

IMPORTANT: By default, if retries are disabled and the listener throws an exception, the
delivery is retried indefinitely. You can modify this behavior in two ways: Set the
`defaultRequeueRejected` property to `false` so that zero re-deliveries are attempted or
throw an `AmqpRejectAndDontRequeueException` to signal the message should be rejected.
The latter is the mechanism used when retries are enabled and the maximum number of
delivery attempts is reached.



[[boot-features-kafka]]
=== Apache Kafka Support
https://kafka.apache.org/[Apache Kafka] is supported by providing auto-configuration of
the `spring-kafka` project.

Kafka configuration is controlled by external configuration properties in
`spring.kafka.*`. For example, you might declare the following section in
`application.properties`:

[source,properties,indent=0]
----
	spring.kafka.bootstrap-servers=localhost:9092
	spring.kafka.consumer.group-id=myGroup
----

TIP: To create a topic on startup, add a bean of type `NewTopic`. If the topic already
exists, the bean is ignored.

See {sc-spring-boot-autoconfigure}/kafka/KafkaProperties.{sc-ext}[`KafkaProperties`]
for more supported options.



[[boot-features-kafka-sending-a-message]]
==== Sending a Message
Spring's `KafkaTemplate` is auto-configured, and you can autowire it directly in your own
beans, as shown in the following example:

[source,java,indent=0]
----
@Component
public class MyBean {

	private final KafkaTemplate kafkaTemplate;

	@Autowired
	public MyBean(KafkaTemplate kafkaTemplate) {
		this.kafkaTemplate = kafkaTemplate;
	}

	// ...

}
----

NOTE: If the property `spring.kafka.producer.transaction-id-prefix` is defined, a
`KafkaTransactionManager` is automatically configured. Also, if a `RecordMessageConverter`
bean is defined, it is automatically associated to the auto-configured `KafkaTemplate`.


[[boot-features-kafka-receiving-a-message]]
==== Receiving a Message
When the Apache Kafka infrastructure is present, any bean can be annotated with
`@KafkaListener` to create a listener endpoint. If no `KafkaListenerContainerFactory` has
been defined, a default one is automatically configured with keys defined in
`spring.kafka.listener.*`.

The following component creates a listener endpoint on the `someTopic` topic:

[source,java,indent=0]
----
	@Component
	public class MyBean {

		@KafkaListener(topics = "someTopic")
		public void processMessage(String content) {
			// ...
		}

	}
----

If a `KafkaTransactionManager` bean is defined, it is automatically associated to the
container factory. Similarly, if a `ErrorHandler`, `AfterRollbackProcessor` or
`ConsumerAwareRebalanceListener` bean is defined, it is automatically associated to the
default factory.

Depending on the listener type, a `RecordMessageConverter` or `BatchMessageConverter` bean
is associated to the default factory. If only a `RecordMessageConverter` bean is present
for a batch listener, it is wrapped in a `BatchMessageConverter`.

TIP: A custom `ChainedKafkaTransactionManager` must be marked `@Primary` as it usually
references the auto-configured `KafkaTransactionManager` bean.



[[boot-features-kafka-streams]]
==== Kafka Streams
Spring for Apache Kafka provides a factory bean to create a `StreamsBuilder` object and
manage the lifecycle of its streams. Spring Boot auto-configures the required
`KafkaStreamsConfiguration` bean as long as `kafka-streams` is on the classpath and Kafka
Streams is enabled via the `@EnableKafkaStreams` annotation.

Enabling Kafka Streams means that the application id and bootstrap servers must be set.
The former can be configured using `spring.kafka.streams.application-id`, defaulting to
`spring.application.name` if not set. The latter can be set globally or
specifically overridden just for streams.

Several additional properties are available using dedicated properties; other arbitrary
Kafka properties can be set using the `spring.kafka.streams.properties` namespace. See
also <<boot-features-kafka-extra-props>> for more information.

To use the factory bean, simply wire `StreamsBuilder` into your `@Bean` as shown in the
following example:

[source,java,indent=0]
----
include::{code-examples}/kafka/KafkaStreamsBeanExample.java[tag=configuration]
----

By default, the streams managed by the `StreamBuilder` object it creates are started
automatically. You can customize this behaviour using the
`spring.kafka.streams.auto-startup` property.



[[boot-features-kafka-extra-props]]
==== Additional Kafka Properties
The properties supported by auto configuration are shown in
<<common-application-properties>>. Note that, for the most part, these properties
(hyphenated or camelCase) map directly to the Apache Kafka dotted properties. Refer to the
Apache Kafka documentation for details.

The first few of these properties apply to all components (producers, consumers, admins,
and streams) but can be
specified at the component level if you wish to use different values.
Apache Kafka designates properties with an importance of HIGH, MEDIUM, or LOW. Spring Boot
auto-configuration supports all HIGH importance properties, some selected MEDIUM and LOW
properties, and any properties that do not have a default value.

Only a subset of the properties supported by Kafka are available directly through the
`KafkaProperties` class. If you wish to configure the producer or consumer with additional
properties that are not directly supported, use the following properties:

[source,properties,indent=0]
----
	spring.kafka.properties.prop.one=first
	spring.kafka.admin.properties.prop.two=second
	spring.kafka.consumer.properties.prop.three=third
	spring.kafka.producer.properties.prop.four=fourth
	spring.kafka.streams.properties.prop.five=fifth
----

This sets the common `prop.one` Kafka property to `first` (applies to producers,
consumers and admins), the `prop.two` admin property to `second`, the `prop.three`
consumer property to `third`, the `prop.four` producer property to `fourth` and the
`prop.five` streams property to `fifth`.

You can also configure the Spring Kafka `JsonDeserializer` as follows:

[source,properties,indent=0]
----
spring.kafka.consumer.value-deserializer=org.springframework.kafka.support.serializer.JsonDeserializer
spring.kafka.consumer.properties.spring.json.value.default.type=com.example.Invoice
spring.kafka.consumer.properties.spring.json.trusted.packages=com.example,org.acme
----

Similarly, you can disable the `JsonSerializer` default behavior of sending type
information in headers:

[source,properties,indent=0]
----
spring.kafka.producer.value-serializer=org.springframework.kafka.support.serializer.JsonSerializer
spring.kafka.producer.properties.spring.json.add.type.headers=false
----

IMPORTANT: Properties set in this way override any configuration item that Spring Boot
explicitly supports.

[[boot-features-embedded-kafka]]
==== Testing with Embedded Kafka
Spring for Apache Kafka provides a convenient way to test projects with an embedded Apache Kafka
broker. To use this feature, annotate a test class with `@EmbeddedKafka` from the `spring-kafka-test`
module. For more information, please see the Spring for Apache Kafka
https://docs.spring.io/spring-kafka/docs/current/reference/html/#embedded-kafka-annotation[reference manual].

To make Spring Boot auto-configuration work with the aforementioned embedded Apache Kafka broker, you need
to remap a system property for embedded broker addresses (populated by the `EmbeddedKafkaBroker`)
into the Spring Boot configuration property for Apache Kafka. There are several ways to do that:

* Provide a system property to map embedded broker addresses into `spring.kafka.bootstrap-servers` in the test class:

[source,java,indent=0]
----
static {
    System.setProperty(EmbeddedKafkaBroker.BROKER_LIST_PROPERTY, "spring.kafka.bootstrap-servers");
}
----

* Configure a property name on the `@EmbeddedKafka` annotation:

[source,java,indent=0]
----
@EmbeddedKafka(topics = "someTopic",
        bootstrapServersProperty = "spring.kafka.bootstrap-servers")
----

* Use a placeholder in configuration properties:

[source,properties,indent=0]
----
spring.kafka.bootstrap-servers=${spring.embedded.kafka.brokers}
----



[[boot-features-resttemplate]]
== Calling REST Services with `RestTemplate`
If you need to call remote REST services from your application, you can use the Spring
Framework's {spring-javadoc}/web/client/RestTemplate.html[`RestTemplate`] class. Since
`RestTemplate` instances often need to be customized before being used, Spring Boot does
not provide any single auto-configured `RestTemplate` bean. It does, however,
auto-configure a `RestTemplateBuilder`, which can be used to create `RestTemplate`
instances when needed. The auto-configured `RestTemplateBuilder` ensures that sensible
`HttpMessageConverters` are applied to `RestTemplate` instances.

The following code shows a typical example:

[source,java,indent=0]
----
	@Service
	public class MyService {

		private final RestTemplate restTemplate;

		public MyService(RestTemplateBuilder restTemplateBuilder) {
			this.restTemplate = restTemplateBuilder.build();
		}

		public Details someRestCall(String name) {
			return this.restTemplate.getForObject("/{name}/details", Details.class, name);
		}

	}
----

TIP: `RestTemplateBuilder` includes a number of useful methods that can be used to
quickly configure a `RestTemplate`. For example, to add BASIC auth support, you can use
`builder.basicAuthentication("user", "password").build()`.



[[boot-features-resttemplate-customization]]
=== RestTemplate Customization
There are three main approaches to `RestTemplate` customization, depending on how broadly
you want the customizations to apply.

To make the scope of any customizations as narrow as possible, inject the auto-configured
`RestTemplateBuilder` and then call its methods as required. Each method call returns a
new `RestTemplateBuilder` instance, so the customizations only affect this use of the
builder.

To make an application-wide, additive customization, use a `RestTemplateCustomizer` bean.
All such beans are automatically registered with the auto-configured `RestTemplateBuilder`
and are applied to any templates that are built with it.

The following example shows a customizer that configures the use of a proxy for all hosts
except `192.168.0.5`:

[source,java,indent=0]
----
include::{code-examples}/web/client/RestTemplateProxyCustomizationExample.java[tag=customizer]
----

Finally, the most extreme (and rarely used) option is to create your own
`RestTemplateBuilder` bean. Doing so switches off the auto-configuration of a
`RestTemplateBuilder` and prevents any `RestTemplateCustomizer` beans from being used.



[[boot-features-webclient]]
== Calling REST Services with `WebClient`
If you have Spring WebFlux on your classpath, you can also choose to use `WebClient` to
call remote REST services. Compared to `RestTemplate`, this client has a more functional
feel and is fully reactive. You can learn more about the `WebClient` in the dedicated
{spring-reference}web-reactive.html#webflux-client[section in the Spring Framework docs].

Spring Boot creates and pre-configures a `WebClient.Builder` for you; it is strongly
advised to inject it in your components and use it to create `WebClient` instances.
Spring Boot is configuring that builder to share HTTP resources, reflect codecs
setup in the same fashion as the server ones (see
<<boot-features-webflux-httpcodecs,WebFlux HTTP codecs auto-configuration>>), and more.

The following code shows a typical example:

[source,java,indent=0]
----
	@Service
	public class MyService {

		private final WebClient webClient;

		public MyService(WebClient.Builder webClientBuilder) {
			this.webClient = webClientBuilder.baseUrl("https://example.org").build();
		}

		public Mono<Details> someRestCall(String name) {
			return this.webClient.get().uri("/{name}/details", name)
							.retrieve().bodyToMono(Details.class);
		}

	}
----



[[boot-features-webclient-runtime]]
=== WebClient Runtime
Spring Boot will auto-detect which `ClientHttpConnector` to use to drive `WebClient`,
depending on the libraries available on the application classpath. For now, Reactor
Netty and Jetty RS client are supported.

The `spring-boot-starter-webflux` starter depends on `io.projectreactor.netty:reactor-netty`
by default, which brings both server and client implementations. If you choose to use Jetty
as a reactive server instead, you should add a dependency on the Jetty Reactive HTTP
client library, `org.eclipse.jetty:jetty-reactive-httpclient`. Using the same technology
for server and client has it advantages, as it will automatically share HTTP resources
between client and server.

Developers can override the resource configuration for Jetty and Reactor Netty by providing
a custom `ReactorResourceFactory` or `JettyResourceFactory` bean - this will be applied to
both clients and servers.

If you wish to override that choice for the client, you can define your own
`ClientHttpConnector` bean and have full control over the client configuration.

You can learn more about the
{spring-reference}web-reactive.html#webflux-client-builder[`WebClient` configuration
options in the Spring Framework reference documentation].



[[boot-features-webclient-customization]]
=== WebClient Customization
There are three main approaches to `WebClient` customization, depending on how broadly you
want the customizations to apply.

To make the scope of any customizations as narrow as possible, inject the auto-configured
`WebClient.Builder` and then call its methods as required. `WebClient.Builder` instances
are stateful: Any change on the builder is reflected in all clients subsequently created
with it. If you want to create several clients with the same builder, you can also
consider cloning the builder with `WebClient.Builder other = builder.clone();`.

To make an application-wide, additive customization to all `WebClient.Builder` instances,
you can declare `WebClientCustomizer` beans and change the `WebClient.Builder` locally at
the point of injection.

Finally, you can fall back to the original API and use `WebClient.create()`. In that case,
no auto-configuration or `WebClientCustomizer` is applied.



[[boot-features-validation]]
== Validation
The method validation feature supported by Bean Validation 1.1 is automatically enabled
as long as a JSR-303 implementation (such as Hibernate validator) is on the classpath.
This lets bean methods be annotated with `javax.validation` constraints on their
parameters and/or on their return value. Target classes with such annotated methods need
to be annotated with the `@Validated` annotation at the type level for their methods to
be searched for inline constraint annotations.

For instance, the following service triggers the validation of the first argument, making
sure its size is between 8 and 10:

[source,java,indent=0]
----
	@Service
	@Validated
	public class MyBean {

		public Archive findByCodeAndAuthor(@Size(min = 8, max = 10) String code,
				Author author) {
			...
		}

	}
----



[[boot-features-email]]
== Sending Email
The Spring Framework provides an easy abstraction for sending email by using the
`JavaMailSender` interface, and Spring Boot provides auto-configuration for it as well as
a starter module.

TIP: See the {spring-reference}integration.html#mail[reference documentation] for a
detailed explanation of how you can use `JavaMailSender`.

If `spring.mail.host` and the relevant libraries (as defined by
`spring-boot-starter-mail`) are available, a default `JavaMailSender` is created if none
exists. The sender can be further customized by configuration items from the
`spring.mail` namespace. See
{sc-spring-boot-autoconfigure}/mail/MailProperties.{sc-ext}[`MailProperties`] for more
details.

In particular, certain default timeout values are infinite, and you may want to change
that to avoid having a thread blocked by an unresponsive mail server, as shown in the
following example:

[source,properties,indent=0]
----
	spring.mail.properties.mail.smtp.connectiontimeout=5000
	spring.mail.properties.mail.smtp.timeout=3000
	spring.mail.properties.mail.smtp.writetimeout=5000
----

It is also possible to configure a `JavaMailSender` with an existing `Session` from JNDI:

[source,properties,indent=0]
----
	spring.mail.jndi-name=mail/Session
----

When a `jndi-name` is set, it takes precedence over all other Session-related settings.



[[boot-features-jta]]
== Distributed Transactions with JTA
Spring Boot supports distributed JTA transactions across multiple XA resources by using
either an https://www.atomikos.com/[Atomikos] or https://github.com/bitronix/btm[Bitronix]
embedded transaction manager. JTA transactions are also supported when deploying to a
suitable Java EE Application Server.

When a JTA environment is detected, Spring's `JtaTransactionManager` is used to manage
transactions. Auto-configured JMS, DataSource, and JPA beans are upgraded to support XA
transactions. You can use standard Spring idioms, such as `@Transactional`, to participate
in a distributed transaction. If you are within a JTA environment and still want to use
local transactions, you can set the `spring.jta.enabled` property to `false` to disable
the JTA auto-configuration.



[[boot-features-jta-atomikos]]
=== Using an Atomikos Transaction Manager
https://www.atomikos.com/[Atomikos] is a popular open source transaction manager which can
be embedded into your Spring Boot application. You can use the
`spring-boot-starter-jta-atomikos` Starter to pull in the appropriate Atomikos libraries.
Spring Boot auto-configures Atomikos and ensures that appropriate `depends-on` settings
are applied to your Spring beans for correct startup and shutdown ordering.

By default, Atomikos transaction logs are written to a `transaction-logs` directory in
your application's home directory (the directory in which your application jar file
resides). You can customize the location of this directory by setting a
`spring.jta.log-dir` property in your `application.properties` file. Properties starting
with `spring.jta.atomikos.properties` can also be used to customize the Atomikos
`UserTransactionServiceImp`. See the
{dc-spring-boot}/jta/atomikos/AtomikosProperties.{dc-ext}[`AtomikosProperties` Javadoc]
for complete details.

NOTE: To ensure that multiple transaction managers can safely coordinate the same
resource managers, each Atomikos instance must be configured with a unique ID. By default,
this ID is the IP address of the machine on which Atomikos is running. To ensure
uniqueness in production, you should configure the `spring.jta.transaction-manager-id`
property with a different value for each instance of your application.



[[boot-features-jta-bitronix]]
=== Using a Bitronix Transaction Manager
https://github.com/bitronix/btm[Bitronix] is a popular open-source JTA transaction
manager implementation. You can use the `spring-boot-starter-jta-bitronix` starter to add
the appropriate Bitronix dependencies to your project. As with Atomikos, Spring Boot
automatically configures Bitronix and post-processes your beans to ensure that startup and
shutdown ordering is correct.

By default, Bitronix transaction log files (`part1.btm` and `part2.btm`) are written to
a `transaction-logs` directory in your application home directory. You can customize the
location of this directory by setting the `spring.jta.log-dir` property. Properties
starting with `spring.jta.bitronix.properties` are also bound to the
`bitronix.tm.Configuration` bean, allowing for complete customization. See the
https://github.com/bitronix/btm/wiki/Transaction-manager-configuration[Bitronix
documentation] for details.

NOTE: To ensure that multiple transaction managers can safely coordinate the same
resource managers, each Bitronix instance must be configured with a unique ID. By default,
this ID is the IP address of the machine on which Bitronix is running. To ensure
uniqueness in production, you should configure the `spring.jta.transaction-manager-id`
property with a different value for each instance of your application.



[[boot-features-jta-javaee]]
=== Using a Java EE Managed Transaction Manager
If you package your Spring Boot application as a `war` or `ear` file and deploy it to a
Java EE application server, you can use your application server's built-in transaction
manager. Spring Boot tries to auto-configure a transaction manager by looking at common
JNDI locations (`java:comp/UserTransaction`, `java:comp/TransactionManager`, and so on).
If you use a transaction service provided by your application server, you generally also
want to ensure that all resources are managed by the server and exposed over JNDI. Spring
Boot tries to auto-configure JMS by looking for a `ConnectionFactory` at the JNDI path
(`java:/JmsXA` or `java:/XAConnectionFactory`), and you can use the
<<boot-features-connecting-to-a-jndi-datasource, `spring.datasource.jndi-name` property>>
to configure your `DataSource`.



[[boot-features-jta-mixed-jms]]
=== Mixing XA and Non-XA JMS Connections
When using JTA, the primary JMS `ConnectionFactory` bean is XA-aware and participates
in distributed transactions. In some situations, you might want to process certain JMS
messages by using a non-XA `ConnectionFactory`. For example, your JMS processing logic
might take longer than the XA timeout.

If you want to use a non-XA `ConnectionFactory`, you can inject the
`nonXaJmsConnectionFactory` bean rather than the `@Primary` `jmsConnectionFactory` bean.
For consistency, the `jmsConnectionFactory` bean is also provided by using the bean alias
`xaJmsConnectionFactory`.

The following example shows how to inject `ConnectionFactory` instances:

[source,java,indent=0,subs="verbatim,quotes,attributes"]
----
	// Inject the primary (XA aware) ConnectionFactory
	@Autowired
	private ConnectionFactory defaultConnectionFactory;

	// Inject the XA aware ConnectionFactory (uses the alias and injects the same as above)
	@Autowired
	@Qualifier("xaJmsConnectionFactory")
	private ConnectionFactory xaConnectionFactory;

	// Inject the non-XA aware ConnectionFactory
	@Autowired
	@Qualifier("nonXaJmsConnectionFactory")
	private ConnectionFactory nonXaConnectionFactory;
----



[[boot-features-jta-supporting-alternative-embedded]]
=== Supporting an Alternative Embedded Transaction Manager
The {sc-spring-boot}/jms/XAConnectionFactoryWrapper.{sc-ext}[`XAConnectionFactoryWrapper`]
and {sc-spring-boot}/jdbc/XADataSourceWrapper.{sc-ext}[`XADataSourceWrapper`] interfaces
can be used to support alternative embedded transaction managers. The interfaces are
responsible for wrapping `XAConnectionFactory` and `XADataSource` beans and exposing them
as regular `ConnectionFactory` and `DataSource` beans, which transparently enroll in the
distributed transaction. DataSource and JMS auto-configuration use JTA variants, provided
you have a `JtaTransactionManager` bean and appropriate XA wrapper beans registered
within your `ApplicationContext`.

The {sc-spring-boot}/jta/bitronix/BitronixXAConnectionFactoryWrapper.{sc-ext}[BitronixXAConnectionFactoryWrapper]
and {sc-spring-boot}/jta/bitronix/BitronixXADataSourceWrapper.{sc-ext}[BitronixXADataSourceWrapper]
provide good examples of how to write XA wrappers.



[[boot-features-hazelcast]]
== Hazelcast

If https://hazelcast.com/[Hazelcast] is on the classpath and a suitable configuration is
found, Spring Boot auto-configures a `HazelcastInstance` that you can inject in your
application.

If you define a `com.hazelcast.config.Config` bean, Spring Boot uses that. If your
configuration defines an instance name, Spring Boot tries to locate an existing instance
rather than creating a new one.

You could also specify the Hazelcast configuration file to use through configuration, as
shown in the following example:

[source,properties,indent=0]
----
	spring.hazelcast.config=classpath:config/my-hazelcast.xml
----

Otherwise, Spring Boot tries to find the Hazelcast configuration from the default
locations: `hazelcast.xml` in the working directory or at the root of the classpath, or
a `.yaml` counterpart in the same locations. We also check if the `hazelcast.config`
system property is set. See the
https://docs.hazelcast.org/docs/latest/manual/html-single/[Hazelcast documentation] for
more details.

If `hazelcast-client` is present on the classpath, Spring Boot first attempts to create a
client by checking the following configuration options:

* The presence of a `com.hazelcast.client.config.ClientConfig` bean.
* A configuration file defined by the `spring.hazelcast.config` property.
* The presence of the `hazelcast.client.config` system property.
* A `hazelcast-client.xml` in the working directory or at the root of the classpath.
* A `hazelcast-client.yaml` in the working directory or at the root of the classpath.

NOTE: Spring Boot also has
<<boot-features-caching-provider-hazelcast,explicit caching support for Hazelcast>>. If
caching is enabled, the `HazelcastInstance` is automatically wrapped in a `CacheManager`
implementation.



[[boot-features-quartz]]
== Quartz Scheduler
Spring Boot offers several conveniences for working with the
https://www.quartz-scheduler.org/[Quartz scheduler], including the
`spring-boot-starter-quartz` "`Starter`". If Quartz is available, a `Scheduler` is
auto-configured (through the `SchedulerFactoryBean` abstraction).

Beans of the following types are automatically picked up and associated with the
`Scheduler`:

* `JobDetail`: defines a particular Job. `JobDetail` instances can be built with the
`JobBuilder` API.
* `Calendar`.
* `Trigger`: defines when a particular job is triggered.

By default, an in-memory `JobStore` is used. However, it is possible to configure a
JDBC-based store if a `DataSource` bean is available in your application and if the
`spring.quartz.job-store-type` property is configured accordingly, as shown in the
following example:

[source,properties,indent=0]
----
	spring.quartz.job-store-type=jdbc
----

When the JDBC store is used, the schema can be initialized on startup, as shown in the
following example:

[source,properties,indent=0]
----
	spring.quartz.jdbc.initialize-schema=always
----

WARNING: By default, the database is detected and initialized by using the standard scripts
provided with the Quartz library. These scripts drop existing tables, deleting all triggers
on every restart. It is also possible to provide a custom script by setting the
`spring.quartz.jdbc.schema` property.

To have Quartz use a `DataSource` other than the application's main `DataSource`, declare
a `DataSource` bean, annotating its `@Bean` method with `@QuartzDataSource`. Doing so
ensures that the Quartz-specific `DataSource` is used by both the `SchedulerFactoryBean`
and for schema initialization.

By default, jobs created by configuration will not overwrite already registered jobs that
have been read from a persistent job store. To enable overwriting existing job definitions
set the `spring.quartz.overwrite-existing-jobs` property.

Quartz Scheduler configuration can be customized using `spring.quartz` properties and
`SchedulerFactoryBeanCustomizer` beans, which allow programmatic `SchedulerFactoryBean`
customization. Advanced Quartz configuration properties can be customized using
`spring.quartz.properties.*`.

NOTE: In particular, an `Executor` bean is not associated with the scheduler as Quartz
offers a way to configure the scheduler via `spring.quartz.properties`. If you need
to customize the task executor, consider implementing `SchedulerFactoryBeanCustomizer`.

Jobs can define setters to inject data map properties. Regular beans can also be injected
in a similar manner, as shown in the following example:

[source,java,indent=0]
----
	public class SampleJob extends QuartzJobBean {

		private MyService myService;

		private String name;

		// Inject "MyService" bean
		public void setMyService(MyService myService) { ... }

		// Inject the "name" job data property
		public void setName(String name) { ... }

		@Override
		protected void executeInternal(JobExecutionContext context)
				throws JobExecutionException {
			...
		}

	}
----



[[boot-features-task-execution-scheduling]]
== Task Execution and Scheduling
In the absence of an `Executor` bean in the context, Spring Boot auto-configures a
`ThreadPoolTaskExecutor` with sensible defaults that can be automatically associated to
asynchronous task execution (`@EnableAsync`) and Spring MVC asynchronous request
processing.

[TIP]
====
If you have defined a custom `Executor` in the context, regular task execution (i.e.
`@EnableAsync`) will use it transparently but the Spring MVC support will not be
configured as it requires an `AsyncTaskExecutor` implementation (named
`applicationTaskExecutor`). Depending on your target arrangement, you could change your
`Executor` into a `ThreadPoolTaskExecutor` or define both a `ThreadPoolTaskExecutor` and
an `AsyncConfigurer` wrapping your custom `Executor`.

The auto-configured `TaskExecutorBuilder` allows you to easily create instances that
reproduce what the auto-configuration does by default.
====

The thread pool uses 8 core threads that can grow and shrink according to the load. Those
default settings can be fine-tuned using the `spring.task.execution` namespace as shown in
the following example:

[source,properties,indent=0]
----
	spring.task.execution.pool.max-threads=16
	spring.task.execution.pool.queue-capacity=100
	spring.task.execution.pool.keep-alive=10s
----

This changes the thread pool to use a bounded queue so that when the queue is full (100
tasks), the thread pool increases to maximum 16 threads. Shrinking of the pool is more
aggressive as threads are reclaimed when they are idle for 10 seconds (rather than
60 seconds by default).

A `ThreadPoolTaskScheduler` can also be auto-configured if need to be associated to
scheduled task execution (`@EnableScheduling`). The thread pool uses one thread by default
and those settings can be fine-tuned using the `spring.task.scheduling` namespace.

Both a `TaskExecutorBuilder` bean and a `TaskSchedulerBuilder` bean are made available in
the context if a custom executor or scheduler needs to be created.



[[boot-features-integration]]
== Spring Integration
Spring Boot offers several conveniences for working with {spring-integration}[Spring
Integration], including the `spring-boot-starter-integration` "`Starter`". Spring
Integration provides abstractions over messaging and also other transports such as HTTP,
TCP, and others. If Spring Integration is available on your classpath, it is initialized
through the `@EnableIntegration` annotation.

Spring Boot also configures some features that are triggered by the presence of additional
Spring Integration modules. If `spring-integration-jmx` is also on the classpath,
message processing statistics are published over JMX . If `spring-integration-jdbc` is
available, the default database schema can be created on startup, as shown in the
following line:

[source,properties,indent=0]
----
	spring.integration.jdbc.initialize-schema=always
----

See the
{sc-spring-boot-autoconfigure}/integration/IntegrationAutoConfiguration.{sc-ext}[`IntegrationAutoConfiguration`]
and {sc-spring-boot-autoconfigure}/integration/IntegrationProperties.{sc-ext}[`IntegrationProperties`]
classes for more details.

By default, if a Micrometer `meterRegistry` bean is present, Spring Integration metrics
will be managed by Micrometer. If you wish to use legacy Spring Integration metrics, add
a `DefaultMetricsFactory` bean to the application context.



[[boot-features-session]]
== Spring Session
Spring Boot provides {spring-session}[Spring Session] auto-configuration for a wide range
of data stores. When building a Servlet web application, the following stores can be
auto-configured:

* JDBC
* Redis
* Hazelcast
* MongoDB

When building a reactive web application, the following stores can be auto-configured:

* Redis
* MongoDB

If a single Spring Session module is present on the classpath, Spring Boot uses that store
implementation automatically. If you have more than one implementation, you must choose
the {sc-spring-boot-autoconfigure}/session/StoreType.{sc-ext}[`StoreType`] that you wish
to use to store the sessions. For instance, to use JDBC as the back-end store, you can
configure your application as follows:

[source,properties,indent=0]
----
    spring.session.store-type=jdbc
----

TIP: You can disable Spring Session by setting the `store-type` to `none`.

Each store has specific additional settings. For instance, it is possible to customize
the name of the table for the JDBC store, as shown in the following example:

[source,properties,indent=0]
----
    spring.session.jdbc.table-name=SESSIONS
----

For setting the timeout of the session you can use the `spring.session.timeout` property.
If that property is not set, the auto-configuration falls back to the value of
`server.servlet.session.timeout`.

[[boot-features-jmx]]
== Monitoring and Management over JMX
Java Management Extensions (JMX) provide a standard mechanism to monitor and manage
applications. Spring Boot exposes the most suitable `MBeanServer` as a bean with an ID of
`mbeanServer`. Any of your beans that are annotated with Spring JMX annotations (
`@ManagedResource`, `@ManagedAttribute`, or `@ManagedOperation`) are exposed to it.

If your platform provides a standard `MBeanServer`, Spring Boot will use that and default
to the VM `MBeanServer` if necessary. If all that fails, a new `MBeanServer` will be
created.

See the
{sc-spring-boot-autoconfigure}/jmx/JmxAutoConfiguration.{sc-ext}[`JmxAutoConfiguration`]
class for more details.



[[boot-features-testing]]
== Testing
Spring Boot provides a number of utilities and annotations to help when testing your
application. Test support is provided by two modules: `spring-boot-test` contains core
items, and `spring-boot-test-autoconfigure` supports auto-configuration for tests.

Most developers use the `spring-boot-starter-test` "`Starter`", which imports both Spring
Boot test modules as well as JUnit Jupiter, AssertJ, Hamcrest, and a number of other
useful libraries.

[TIP]
====
The starter also brings the vintage engine so that you can run both JUnit 4 and JUnit 5
tests. If you have migrated your tests to JUnit 5, you should exclude JUnit 4 support, as
shown in the following example:

[source,xml,indent=0,subs="verbatim,quotes,attributes"]
----
	<dependency>
		<groupId>org.springframework.boot</groupId>
		<artifactId>spring-boot-starter-test</artifactId>
		<scope>test</scope>
		<exclusions>
			<exclusion>
				<groupId>org.junit.vintage</groupId>
				<artifactId>junit-vintage-engine</artifactId>
			</exclusion>
		</exclusions>
	</dependency>
----
====



[[boot-features-test-scope-dependencies]]
=== Test Scope Dependencies
The `spring-boot-starter-test` "`Starter`" (in the `test` `scope`) contains
the following provided libraries:

* https://junit.org/junit5[JUnit 5] (including the vintage engine for backward
compatibility with JUnit 4: The de-facto standard for unit testing Java applications.
* {spring-reference}testing.html#integration-testing[Spring Test] & Spring Boot Test:
Utilities and integration test support for Spring Boot applications.
* https://joel-costigliola.github.io/assertj/[AssertJ]: A fluent assertion library.
* https://github.com/hamcrest/JavaHamcrest[Hamcrest]: A library of matcher objects (also
known as constraints or predicates).
* https://mockito.github.io[Mockito]: A Java mocking framework.
* https://github.com/skyscreamer/JSONassert[JSONassert]: An assertion library for JSON.
* https://github.com/jayway/JsonPath[JsonPath]: XPath for JSON.

We generally find these common libraries to be useful when writing tests. If these
libraries do not suit your needs, you can add additional test dependencies of your own.



[[boot-features-testing-spring-applications]]
=== Testing Spring Applications
One of the major advantages of dependency injection is that it should make your code
easier to unit test. You can instantiate objects by using the `new` operator without
even involving Spring. You can also use _mock objects_ instead of real dependencies.

Often, you need to move beyond unit testing and start integration testing (with
a Spring `ApplicationContext`). It is useful to be able to perform integration testing
without requiring deployment of your application or needing to connect to other
infrastructure.

The Spring Framework includes a dedicated test module for such integration testing. You
can declare a dependency directly to `org.springframework:spring-test` or use the
`spring-boot-starter-test` "`Starter`" to pull it in transitively.

If you have not used the `spring-test` module before, you should start by reading the
{spring-reference}testing.html#testing[relevant section] of the Spring Framework
reference documentation.



[[boot-features-testing-spring-boot-applications]]
=== Testing Spring Boot Applications
A Spring Boot application is a Spring `ApplicationContext`, so nothing very special has
to be done to test it beyond what you would normally do with a vanilla Spring context.

NOTE: External properties, logging, and other features of Spring Boot are installed in the
context by default only if you use `SpringApplication` to create it.

Spring Boot provides a `@SpringBootTest` annotation, which can be used as an alternative
to the standard `spring-test` `@ContextConfiguration` annotation when you need Spring
Boot features. The annotation works by
<<boot-features-testing-spring-boot-applications-detecting-config,creating the
`ApplicationContext` used in your tests through `SpringApplication`>>. In addition to
`@SpringBootTest` a number of other annotations are also provided for
<<boot-features-testing-spring-boot-applications-testing-autoconfigured-tests,testing more
specific slices>> of an application.

TIP: If you are using JUnit 4, don't forget to also add `@RunWith(SpringRunner.class)` to
your test, otherwise the annotations will be ignored. If you are using JUnit 5, there's no
need to add the equivalent `@RunWith(SpringExtension.class)` as `@SpringBootTest` and
the other `@…Test` annotations are already annotated with it.

By default, `@SpringBootTest` will not start a server. You can use the `webEnvironment`
attribute of `@SpringBootTest` to further refine how your tests run:

* `MOCK`(Default) : Loads a web `ApplicationContext` and provides a mock web
environment. Embedded servers are not started when using this annotation. If a web
environment is not available on your classpath, this mode transparently falls back to
creating a regular non-web `ApplicationContext`. It can be used in conjunction with
<<boot-features-testing-spring-boot-applications-testing-with-mock-environment,
`@AutoConfigureMockMvc` or `@AutoConfigureWebTestClient`>> for mock-based testing of your
web application.
* `RANDOM_PORT`: Loads a `WebServerApplicationContext` and provides a real web
environment. Embedded servers are started and listen on a random port.
* `DEFINED_PORT`: Loads a `WebServerApplicationContext` and provides a real web
environment. Embedded servers are started and listen on a defined port (from your
`application.properties`) or on the default port of `8080`.
* `NONE`: Loads an `ApplicationContext` by using `SpringApplication` but does not provide
_any_ web environment (mock or otherwise).

NOTE: If your test is `@Transactional`, it rolls back the transaction at the end of each
test method by default. However, as using this arrangement with either `RANDOM_PORT` or
`DEFINED_PORT` implicitly provides a real servlet environment, the HTTP client and server
run in separate threads and, thus, in separate transactions. Any transaction initiated on
the server does not roll back in this case.

NOTE: `@SpringBootTest` with `webEnvironment = WebEnvironment.RANDOM_PORT` will also
start the management server on a separate random port if your application uses a different
port for the management server.



[[boot-features-testing-spring-boot-applications-detecting-web-app-type]]
==== Detecting Web Application Type
If Spring MVC is available, a regular MVC-based application context is configured. If you
have only Spring WebFlux, we'll detect that and configure a WebFlux-based application
context instead.

If both are present, Spring MVC takes precedence. If you want to test a reactive web
application in this scenario, you must set the `spring.main.web-application-type`
property:

[source,java,indent=0]
----
	@SpringBootTest(properties = "spring.main.web-application-type=reactive")
	class MyWebFluxTests { ... }
----



[[boot-features-testing-spring-boot-applications-detecting-config]]
==== Detecting Test Configuration
If you are familiar with the Spring Test Framework, you may be used to using
`@ContextConfiguration(classes=...)` in order to specify which Spring `@Configuration` to
load. Alternatively, you might have often used nested `@Configuration` classes within
your test.

When testing Spring Boot applications, this is often not required. Spring Boot's `@*Test`
annotations search for your primary configuration automatically whenever you do not
explicitly define one.

The search algorithm works up from the package that contains the test until it finds a
class annotated with `@SpringBootApplication` or `@SpringBootConfiguration`. As long as
you <<using-boot-structuring-your-code, structured your code>> in a sensible way, your
main configuration is usually found.

[NOTE]
====
If you use a
<<boot-features-testing-spring-boot-applications-testing-autoconfigured-tests, test
annotation to test a more specific slice of your application>>, you should avoid adding
configuration settings that are specific to a particular area on the
<<boot-features-testing-spring-boot-applications-testing-user-configuration, main
method's application class>>.

The underlying component scan configuration of `@SpringBootApplication` defines exclude
filters that are used to make sure slicing works as expected. If you are using an explicit
`@ComponentScan` directive on your `@SpringBootApplication`-annotated class, be aware that
those filters will be disabled. If you are using slicing, you should define them again.
====

If you want to customize the primary configuration, you can use a nested
`@TestConfiguration` class. Unlike a nested `@Configuration` class, which would be used
instead of your application's primary configuration, a nested `@TestConfiguration` class
is used in addition to your application's primary configuration.

NOTE: Spring's test framework caches application contexts between tests. Therefore, as
long as your tests share the same configuration (no matter how it is discovered), the
potentially time-consuming process of loading the context happens only once.



[[boot-features-testing-spring-boot-applications-excluding-config]]
==== Excluding Test Configuration
If your application uses component scanning (for example, if you use
`@SpringBootApplication` or `@ComponentScan`), you may find top-level configuration
classes that you created only for specific tests accidentally get picked up everywhere.

As we <<boot-features-testing-spring-boot-applications-detecting-config,have seen
earlier>>, `@TestConfiguration` can be used on an inner class of a test to customize the
primary configuration. When placed on a top-level class, `@TestConfiguration` indicates
that classes in `src/test/java` should not be picked up by scanning. You can then import
that class explicitly where it is required, as shown in the following example:

[source,java,indent=0]
----
	@SpringBootTest
	@Import(MyTestsConfiguration.class)
	class MyTests {

		@Test
		void exampleTest() {
			...
		}

	}
----

NOTE: If you directly use `@ComponentScan` (that is, not through
`@SpringBootApplication`) you need to register the `TypeExcludeFilter` with it. See
{dc-spring-boot}/context/TypeExcludeFilter.{dc-ext}[the Javadoc] for details.



[[boot-features-testing-spring-boot-application-arguments]]
==== Using Application Arguments
If your application expects <<boot-features-application-arguments,arguments>>, you can
have `@SpringBootTest` inject them using the `args` attribute.

[source,java,indent=0]
----
include::{code-examples}/test/context/ApplicationArgumentsExampleTests.java[tag=example]
----



[[boot-features-testing-spring-boot-applications-testing-with-mock-environment]]
==== Testing with a mock environment
By default, `@SpringBootTest` does not start the server. If you have web endpoints that
you want to test against this mock environment, you can additionally configure
{spring-reference}/testing.html#spring-mvc-test-framework[`MockMvc`] as shown in the
following example:

[source,java,indent=0]
----
include::{code-examples}/test/web/MockMvcExampleTests.java[tag=test-mock-mvc]
----

TIP: If you want to focus only on the web layer and not start a complete
`ApplicationContext`, consider
<<boot-features-testing-spring-boot-applications-testing-autoconfigured-mvc-tests,using
`@WebMvcTest` instead>>.

Alternatively, you can configure a
{spring-reference}testing.html#webtestclient-tests[`WebTestClient`] as shown in the
following example:

[source,java,indent=0]
----
include::{code-examples}/test/web/MockWebTestClientExampleTests.java[tag=test-mock-web-test-client]
----



[[boot-features-testing-spring-boot-applications-testing-with-running-server]]
==== Testing with a running server
If you need to start a full running server, we recommend that you use random ports.
If you use `@SpringBootTest(webEnvironment=WebEnvironment.RANDOM_PORT)`, an
available port is picked at random each time your test runs.

The `@LocalServerPort` annotation can be used to
<<howto-discover-the-http-port-at-runtime,inject the actual port used>> into your test.
For convenience, tests that need to make REST calls to the started server can
additionally `@Autowire` a
{spring-reference}testing.html#webtestclient-tests[`WebTestClient`], which resolves
relative links to the running server and comes with a dedicated API for verifying
responses, as shown in the following example:

[source,java,indent=0]
----
include::{code-examples}/test/web/RandomPortWebTestClientExampleTests.java[tag=test-random-port]
----

This setup requires `spring-webflux` on the classpath. If you can't or won't add webflux,
Spring Boot also provides a `TestRestTemplate` facility:

[source,java,indent=0]
----
include::{code-examples}/test/web/RandomPortTestRestTemplateExampleTests.java[tag=test-random-port]
----



[[boot-features-testing-spring-boot-applications-jmx]]
==== Using JMX
As the test context framework caches context, JMX is disabled by default to prevent
identical components to register on the same domain. If such test needs access to an
`MBeanServer`, consider marking it dirty as well:

[source,java,indent=0]
----
include::{test-examples}/jmx/SampleJmxTests.java[tag=test]
----



[[boot-features-testing-spring-boot-applications-mocking-beans]]
==== Mocking and Spying Beans
When running tests, it is sometimes necessary to mock certain components within your
application context. For example, you may have a facade over some remote service that is
unavailable during development. Mocking can also be useful when you want to simulate
failures that might be hard to trigger in a real environment.

Spring Boot includes a `@MockBean` annotation that can be used to define a Mockito mock
for a bean inside your `ApplicationContext`. You can use the annotation to add new beans
or replace a single existing bean definition. The annotation can be used directly on test
classes, on fields within your test, or on `@Configuration` classes and fields. When used
on a field, the instance of the created mock is also injected. Mock beans are
automatically reset after each test method.

[NOTE]
====
If your test uses one of Spring Boot's test annotations (such as `@SpringBootTest`), this
feature is automatically enabled. To use this feature with a different
arrangement, a listener must be explicitly added, as shown in the following example:

[source,java,indent=0]
----
	@TestExecutionListeners(MockitoTestExecutionListener.class)
----

====

The following example replaces an existing `RemoteService` bean with a mock
implementation:

[source,java,indent=0]
----
	import org.junit.jupiter.api.Test;
	import org.springframework.beans.factory.annotation.*;
	import org.springframework.boot.test.context.*;
	import org.springframework.boot.test.mock.mockito.*;

	import static org.assertj.core.api.Assertions.*;
	import static org.mockito.BDDMockito.*;

	@SpringBootTest
	class MyTests {

		@MockBean
		private RemoteService remoteService;

		@Autowired
		private Reverser reverser;

		@Test
		void exampleTest() {
			// RemoteService has been injected into the reverser bean
			given(this.remoteService.someCall()).willReturn("mock");
			String reverse = reverser.reverseSomeCall();
			assertThat(reverse).isEqualTo("kcom");
		}

	}
----

NOTE: `@MockBean` cannot be used to mock the behavior of a bean that's exercised during
application context refresh. By the time the test is executed, the application context refresh
has completed and it is too late to configure the mocked behavior. We recommend using a `@Bean`
method to create and configure the mock in this situation.

Additionally, you can use `@SpyBean` to wrap any existing bean with a Mockito `spy`. See
the {dc-spring-boot-test}/mock/mockito/SpyBean.{dc-ext}[Javadoc] for full details.

NOTE: While Spring's test framework caches application contexts between tests and reuses
a context for tests sharing the same configuration, the use of `@MockBean` or `@SpyBean`
influences the cache key, which will most likely increase the number of contexts.

TIP: If you are using `@SpyBean` to spy on a bean with `@Cacheable` methods that refer
to parameters by name, your application must be compiled with `-parameters`. This
ensures that the parameter names are available to the caching infrastructure once the
bean has been spied upon.



[[boot-features-testing-spring-boot-applications-testing-autoconfigured-tests]]
==== Auto-configured Tests
Spring Boot's auto-configuration system works well for applications but can sometimes be
a little too much for tests. It often helps to load only the parts of the configuration
that are required to test a "`slice`" of your application. For example, you might want to
test that Spring MVC controllers are mapping URLs correctly, and you do not want to
involve database calls in those tests, or you might want to test JPA entities, and you
are not interested in the web layer when those tests run.

The `spring-boot-test-autoconfigure` module includes a number of annotations that can be
used to automatically configure such "`slices`". Each of them works in a similar way,
providing a `@...Test` annotation that loads the `ApplicationContext` and one or
more `@AutoConfigure...` annotations that can be used to customize auto-configuration
settings.

NOTE: Each slice restricts component scan to appropriate components and loads a very
restricted set of auto-configuration classes. If you need to exclude one of them,
most `@...Test` annotations provide an `excludeAutoConfiguration` attribute.
Alternatively, you can use `@ImportAutoConfiguration#exclude`.

NOTE: Including multiple "`slices`" by using several `@...Test` annotations in one test is
not supported. If you need multiple "`slices`", pick one of the `@...Test` annotations
and include the `@AutoConfigure...` annotations of the other "`slices`" by hand.

TIP: It is also possible to use the `@AutoConfigure...` annotations with the standard
`@SpringBootTest` annotation. You can use this combination if you are not interested in
"`slicing`" your application but you want some of the auto-configured test beans.



[[boot-features-testing-spring-boot-applications-testing-autoconfigured-json-tests]]
==== Auto-configured JSON Tests
To test that object JSON serialization and deserialization is working as expected, you can
use the `@JsonTest` annotation. `@JsonTest` auto-configures the available supported JSON
mapper, which can be one of the following libraries:

* Jackson `ObjectMapper`, any `@JsonComponent` beans and any Jackson ``Module``s
* `Gson`
* `Jsonb`

TIP: A list of the auto-configurations that are enabled by `@JsonTest` can be
<<appendix.adoc#test-auto-configuration,found in the appendix>>.

If you need to configure elements of the auto-configuration, you can use the
`@AutoConfigureJsonTesters` annotation.

Spring Boot includes AssertJ-based helpers that work with the JSONAssert and JsonPath
libraries to check that JSON appears as expected. The `JacksonTester`, `GsonTester`,
`JsonbTester`, and `BasicJsonTester` classes can be used for Jackson, Gson, Jsonb, and
Strings respectively. Any helper fields on the test class can be `@Autowired` when using
`@JsonTest`. The following example shows a test class for Jackson:

[source,java,indent=0]
----
	import org.junit.jupiter.api.Test;
	import org.springframework.beans.factory.annotation.*;
	import org.springframework.boot.test.autoconfigure.json.*;
	import org.springframework.boot.test.context.*;
	import org.springframework.boot.test.json.*;

	import static org.assertj.core.api.Assertions.*;

	@JsonTest
	class MyJsonTests {

		@Autowired
		private JacksonTester<VehicleDetails> json;

		@Test
		void testSerialize() throws Exception {
			VehicleDetails details = new VehicleDetails("Honda", "Civic");
			// Assert against a `.json` file in the same package as the test
			assertThat(this.json.write(details)).isEqualToJson("expected.json");
			// Or use JSON path based assertions
			assertThat(this.json.write(details)).hasJsonPathStringValue("@.make");
			assertThat(this.json.write(details)).extractingJsonPathStringValue("@.make")
					.isEqualTo("Honda");
		}

		@Test
		void testDeserialize() throws Exception {
			String content = "{\"make\":\"Ford\",\"model\":\"Focus\"}";
			assertThat(this.json.parse(content))
					.isEqualTo(new VehicleDetails("Ford", "Focus"));
			assertThat(this.json.parseObject(content).getMake()).isEqualTo("Ford");
		}

	}
----

NOTE: JSON helper classes can also be used directly in standard unit tests. To do so,
call the `initFields` method of the helper in your `@Before` method if you do not use
`@JsonTest`.

If you're using Spring Boot's AssertJ-based helpers to assert on a number value
at a given JSON path, you might not be able to use `isEqualTo` depending on the type.
Instead, you can use AssertJ's `satisfies` to assert that the value matches the given
condition. For instance, the following example asserts that the actual number is a float
value close to `0.15` within an offset of `0.01`.

[source,java,indent=0]
----
assertThat(json.write(message))
    .extractingJsonPathNumberValue("@.test.numberValue")
    .satisfies((number) -> assertThat(number.floatValue()).isCloseTo(0.15f, within(0.01f)));
----



[[boot-features-testing-spring-boot-applications-testing-autoconfigured-mvc-tests]]
==== Auto-configured Spring MVC Tests
To test whether Spring MVC controllers are working as expected, use the `@WebMvcTest`
annotation. `@WebMvcTest` auto-configures the Spring MVC infrastructure and limits
scanned beans to `@Controller`, `@ControllerAdvice`, `@JsonComponent`, `Converter`,
`GenericConverter`, `Filter`, `HandlerInterceptor`, `WebMvcConfigurer`, and
`HandlerMethodArgumentResolver`. Regular `@Component` beans are not scanned when using
this annotation.

TIP: A list of the auto-configuration settings that are enabled by `@WebMvcTest` can be
<<appendix.adoc#test-auto-configuration,found in the appendix>>.

TIP: If you need to register extra components, such as the Jackson `Module`, you can
import additional configuration classes by using `@Import` on your test.

Often, `@WebMvcTest` is limited to a single controller and is used in combination with
`@MockBean` to provide mock implementations for required collaborators.

`@WebMvcTest` also auto-configures `MockMvc`. Mock MVC offers a powerful way to quickly
test MVC controllers without needing to start a full HTTP server.

TIP: You can also auto-configure `MockMvc` in a non-`@WebMvcTest` (such as
`@SpringBootTest`) by annotating it with `@AutoConfigureMockMvc`. The following example
uses `MockMvc`:

[source,java,indent=0]
----
	import org.junit.jupiter.api.*;
	import org.springframework.beans.factory.annotation.*;
	import org.springframework.boot.test.autoconfigure.web.servlet.*;
	import org.springframework.boot.test.mock.mockito.*;

	import static org.assertj.core.api.Assertions.*;
	import static org.mockito.BDDMockito.*;
	import static org.springframework.test.web.servlet.request.MockMvcRequestBuilders.*;
	import static org.springframework.test.web.servlet.result.MockMvcResultMatchers.*;

	@WebMvcTest(UserVehicleController.class)
	class MyControllerTests {

		@Autowired
		private MockMvc mvc;

		@MockBean
		private UserVehicleService userVehicleService;

		@Test
		void testExample() throws Exception {
			given(this.userVehicleService.getVehicleDetails("sboot"))
					.willReturn(new VehicleDetails("Honda", "Civic"));
			this.mvc.perform(get("/sboot/vehicle").accept(MediaType.TEXT_PLAIN))
					.andExpect(status().isOk()).andExpect(content().string("Honda Civic"));
		}

	}
----

TIP: If you need to configure elements of the auto-configuration (for example, when
servlet filters should be applied) you can use attributes in the `@AutoConfigureMockMvc`
annotation.

If you use HtmlUnit or Selenium, auto-configuration also provides an HTMLUnit `WebClient`
bean and/or a `WebDriver` bean. The following example uses HtmlUnit:


[source,java,indent=0]
----
	import com.gargoylesoftware.htmlunit.*;
	import org.junit.jupiter.api.*;
	import org.springframework.beans.factory.annotation.*;
	import org.springframework.boot.test.autoconfigure.web.servlet.*;
	import org.springframework.boot.test.mock.mockito.*;

	import static org.assertj.core.api.Assertions.*;
	import static org.mockito.BDDMockito.*;

	@WebMvcTest(UserVehicleController.class)
	class MyHtmlUnitTests {

		@Autowired
		private WebClient webClient;

		@MockBean
		private UserVehicleService userVehicleService;

		@Test
		void testExample() throws Exception {
			given(this.userVehicleService.getVehicleDetails("sboot"))
					.willReturn(new VehicleDetails("Honda", "Civic"));
			HtmlPage page = this.webClient.getPage("/sboot/vehicle.html");
			assertThat(page.getBody().getTextContent()).isEqualTo("Honda Civic");
		}

	}
----

NOTE: By default, Spring Boot puts `WebDriver` beans in a special "`scope`" to ensure
that the driver exits after each test and that a new instance is injected. If you do
not want this behavior, you can add `@Scope("singleton")` to your `WebDriver` `@Bean`
definition.

WARNING: The `webDriver` scope created by Spring Boot will replace any user defined scope
of the same name. If you define your own `webDriver` scope you may find it stops working
when you use `@WebMvcTest`.

If you have Spring Security on the classpath, `@WebMvcTest` will also scan `WebSecurityConfigurer`
beans. Instead of disabling security completely for such tests, you can use Spring Security's test support.
More details on how to use Spring Security's `MockMvc` support can be found in
this _<<howto.adoc#howto-use-test-with-spring-security>>_ how-to section.

TIP: Sometimes writing Spring MVC tests is not enough; Spring Boot can help you run
<<boot-features-testing-spring-boot-applications-testing-with-running-server,
full end-to-end tests with an actual server>>.



[[boot-features-testing-spring-boot-applications-testing-autoconfigured-webflux-tests]]
==== Auto-configured Spring WebFlux Tests
To test that {spring-reference}/web-reactive.html[Spring WebFlux] controllers are
working as expected, you can use the `@WebFluxTest` annotation. `@WebFluxTest`
auto-configures the Spring WebFlux infrastructure and limits scanned beans to
`@Controller`, `@ControllerAdvice`, `@JsonComponent`, `Converter`, `GenericConverter`,
`WebFilter`, and `WebFluxConfigurer`. Regular `@Component` beans are not scanned when the
`@WebFluxTest` annotation is used.

TIP: A list of the auto-configurations that are enabled by `@WebFluxTest` can be
<<appendix.adoc#test-auto-configuration,found in the appendix>>.

TIP: If you need to register extra components, such as Jackson `Module`, you can import
additional configuration classes using `@Import` on your test.

Often, `@WebFluxTest` is limited to a single controller and used in combination with the
`@MockBean` annotation to provide mock implementations for required collaborators.

`@WebFluxTest` also auto-configures
{spring-reference}testing.html#webtestclient[`WebTestClient`], which offers
a powerful way to quickly test WebFlux controllers without needing to start a full HTTP
server.

TIP: You can also auto-configure `WebTestClient` in a non-`@WebFluxTest` (such as
`@SpringBootTest`) by annotating it with `@AutoConfigureWebTestClient`. The following
example shows a class that uses both `@WebFluxTest` and a `WebTestClient`:

[source,java,indent=0]
----
	import org.junit.jupiter.api.Test;

	import org.springframework.beans.factory.annotation.Autowired;
	import org.springframework.boot.test.autoconfigure.web.reactive.WebFluxTest;
	import org.springframework.http.MediaType;
	import org.springframework.test.web.reactive.server.WebTestClient;

	@WebFluxTest(UserVehicleController.class)
	class MyControllerTests {

		@Autowired
		private WebTestClient webClient;

		@MockBean
		private UserVehicleService userVehicleService;

		@Test
		void testExample() throws Exception {
			given(this.userVehicleService.getVehicleDetails("sboot"))
					.willReturn(new VehicleDetails("Honda", "Civic"));
			this.webClient.get().uri("/sboot/vehicle").accept(MediaType.TEXT_PLAIN)
					.exchange()
					.expectStatus().isOk()
					.expectBody(String.class).isEqualTo("Honda Civic");
		}

	}
----

TIP: This setup is only supported by WebFlux applications as using `WebTestClient` in a
mocked web application only works with WebFlux at the moment.

NOTE: `@WebFluxTest` cannot detect routes registered via the functional web framework. For
testing `RouterFunction` beans in the context, consider importing your `RouterFunction`
yourself via `@Import` or using `@SpringBootTest`.

NOTE: `@WebFluxTest` cannot detect custom security configuration registered via a `@Bean`
of type `SecurityWebFilterChain`. To include that in your test, you will need to import
the configuration that registers the bean via `@Import` or use `@SpringBootTest`.

TIP: Sometimes writing Spring WebFlux tests is not enough; Spring Boot can help you run
<<boot-features-testing-spring-boot-applications-testing-with-running-server,
full end-to-end tests with an actual server>>.



[[boot-features-testing-spring-boot-applications-testing-autoconfigured-jpa-test]]
==== Auto-configured Data JPA Tests
You can use the `@DataJpaTest` annotation to test JPA applications. By default, it scans
for `@Entity` classes and configures Spring Data JPA repositories. If an embedded database
is available on the classpath, it configures one as well. Regular `@Component` beans are
not loaded into the `ApplicationContext`.

TIP: A list of the auto-configuration settings that are enabled by `@DataJpaTest` can be
<<appendix.adoc#test-auto-configuration,found in the appendix>>.

By default, data JPA tests are transactional and roll back at the end of each test. See
the {spring-reference}testing.html#testcontext-tx-enabling-transactions[relevant section]
in the Spring Framework Reference Documentation for more details. If that is not what you
want, you can disable transaction management for a test or for the whole class as
follows:

[source,java,indent=0]
----
	import org.junit.jupiter.api.Test;
	import org.springframework.boot.test.autoconfigure.orm.jpa.DataJpaTest;
	import org.springframework.transaction.annotation.Propagation;
	import org.springframework.transaction.annotation.Transactional;

	@DataJpaTest
	@Transactional(propagation = Propagation.NOT_SUPPORTED)
	class ExampleNonTransactionalTests {

	}
----

Data JPA tests may also inject a
{sc-spring-boot-test-autoconfigure}/orm/jpa/TestEntityManager.{sc-ext}[`TestEntityManager`]
bean, which provides an alternative to the standard JPA `EntityManager` that is
specifically designed for tests. If you want to use `TestEntityManager` outside of
`@DataJpaTest` instances, you can also use the `@AutoConfigureTestEntityManager`
annotation. A `JdbcTemplate` is also available if you need that. The following example
shows the `@DataJpaTest` annotation in use:

[source,java,indent=0]
----
	import org.junit.jupiter.api.Test;
	import org.springframework.boot.test.autoconfigure.orm.jpa.*;

	import static org.assertj.core.api.Assertions.*;

	@DataJpaTest
	class ExampleRepositoryTests {

		@Autowired
		private TestEntityManager entityManager;

		@Autowired
		private UserRepository repository;

		@Test
		void testExample() throws Exception {
			this.entityManager.persist(new User("sboot", "1234"));
			User user = this.repository.findByUsername("sboot");
			assertThat(user.getUsername()).isEqualTo("sboot");
			assertThat(user.getVin()).isEqualTo("1234");
		}

	}
----

In-memory embedded databases generally work well for tests, since they are fast and do
not require any installation. If, however, you prefer to run tests against a real
database you can use the `@AutoConfigureTestDatabase` annotation, as shown in the
following example:

[source,java,indent=0]
----
	@DataJpaTest
	@AutoConfigureTestDatabase(replace=Replace.NONE)
	class ExampleRepositoryTests {

		// ...

	}
----



[[boot-features-testing-spring-boot-applications-testing-autoconfigured-jdbc-test]]
==== Auto-configured JDBC Tests
`@JdbcTest` is similar to `@DataJpaTest` but is for tests that only require a
`DataSource` and do not use Spring Data JDBC. By default, it configures an in-memory
embedded database and a `JdbcTemplate`. Regular `@Component` beans are not loaded into
the `ApplicationContext`.

TIP: A list of the auto-configurations that are enabled by `@JdbcTest` can be
<<appendix.adoc#test-auto-configuration,found in the appendix>>.

By default, JDBC tests are transactional and roll back at the end of each test. See the
{spring-reference}testing.html#testcontext-tx-enabling-transactions[relevant section] in
the Spring Framework Reference Documentation for more details. If that is not what you
want, you can disable transaction management for a test or for the whole class, as
follows:

[source,java,indent=0]
----
	import org.junit.jupiter.api.Test;
	import org.springframework.boot.test.autoconfigure.jdbc.JdbcTest;
	import org.springframework.transaction.annotation.Propagation;
	import org.springframework.transaction.annotation.Transactional;

	@JdbcTest
	@Transactional(propagation = Propagation.NOT_SUPPORTED)
	class ExampleNonTransactionalTests {

	}
----

If you prefer your test to run against a real database, you can use the
`@AutoConfigureTestDatabase` annotation in the same way as for `DataJpaTest`. (See
"<<boot-features-testing-spring-boot-applications-testing-autoconfigured-jpa-test>>".)



[[boot-features-testing-spring-boot-applications-testing-autoconfigured-data-jdbc-test]]
==== Auto-configured Data JDBC Tests
`@DataJdbcTest` is similar to `@JdbcTest` but is for tests that use Spring Data JDBC
repositories. By default, it configures an in-memory embedded database, a `JdbcTemplate`,
and Spring Data JDBC repositories. Regular `@Component` beans are not loaded into
the `ApplicationContext`.

TIP: A list of the auto-configurations that are enabled by `@DataJdbcTest` can be
<<appendix.adoc#test-auto-configuration,found in the appendix>>.

By default, Data JDBC tests are transactional and roll back at the end of each test. See
the {spring-reference}testing.html#testcontext-tx-enabling-transactions[relevant section]
in the Spring Framework Reference Documentation for more details. If that is not what you
want, you can disable transaction management for a test or for the whole test class as
<<boot-features-testing-spring-boot-applications-testing-autoconfigured-jdbc-test,shown
in the JDBC example>>.

If you prefer your test to run against a real database, you can use the
`@AutoConfigureTestDatabase` annotation in the same way as for `DataJpaTest`. (See
"<<boot-features-testing-spring-boot-applications-testing-autoconfigured-jpa-test>>".)



[[boot-features-testing-spring-boot-applications-testing-autoconfigured-jooq-test]]
==== Auto-configured jOOQ Tests
You can use `@JooqTest` in a similar fashion as `@JdbcTest` but for jOOQ-related tests.
As jOOQ relies heavily on a Java-based schema that corresponds with the database schema,
the existing `DataSource` is used. If you want to replace it with an in-memory database,
you can use `@AutoConfigureTestDatabase` to override those settings. (For more about using
jOOQ with Spring Boot, see "<<boot-features-jooq>>", earlier in this chapter.) Regular
`@Component` beans are not loaded into the `ApplicationContext`.

TIP: A list of the auto-configurations that are enabled by `@JooqTest` can be
<<appendix.adoc#test-auto-configuration,found in the appendix>>.

`@JooqTest` configures a `DSLContext`. Regular `@Component` beans are not loaded into the
`ApplicationContext`. The following example shows the `@JooqTest` annotation in use:

[source,java,indent=0]
----
	import org.jooq.DSLContext;
	import org.junit.jupiter.api.Test;
	import org.springframework.boot.test.autoconfigure.jooq.JooqTest;

	@JooqTest
	class ExampleJooqTests {

		@Autowired
		private DSLContext dslContext;
	}
----

JOOQ tests are transactional and roll back at the end of each test by default. If that is
not what you want, you can disable transaction management for a test or for the whole
test class as
<<boot-features-testing-spring-boot-applications-testing-autoconfigured-jdbc-test,shown
in the JDBC example>>.




[[boot-features-testing-spring-boot-applications-testing-autoconfigured-mongo-test]]
==== Auto-configured Data MongoDB Tests
You can use `@DataMongoTest` to test MongoDB applications. By default, it configures an
in-memory embedded MongoDB (if available), configures a `MongoTemplate`, scans for
`@Document` classes, and configures Spring Data MongoDB repositories. Regular
`@Component` beans are not loaded into the `ApplicationContext`. (For more about using
MongoDB with Spring Boot, see "<<boot-features-mongodb>>", earlier in this chapter.)

TIP: A list of the auto-configuration settings that are enabled by `@DataMongoTest` can be
<<appendix.adoc#test-auto-configuration,found in the appendix>>.

The following class shows the `@DataMongoTest` annotation in use:

[source,java,indent=0]
----
	import org.springframework.beans.factory.annotation.Autowired;
	import org.springframework.boot.test.autoconfigure.data.mongo.DataMongoTest;
	import org.springframework.data.mongodb.core.MongoTemplate;

	@DataMongoTest
	class ExampleDataMongoTests {

		@Autowired
		private MongoTemplate mongoTemplate;

		//
	}
----

In-memory embedded MongoDB generally works well for tests, since it is fast and does not
require any developer installation. If, however, you prefer to run tests against a real
MongoDB server, you should exclude the embedded MongoDB auto-configuration, as shown in
the following example:

[source,java,indent=0]
----
	import org.springframework.boot.autoconfigure.mongo.embedded.EmbeddedMongoAutoConfiguration;
	import org.springframework.boot.test.autoconfigure.data.mongo.DataMongoTest;

	@DataMongoTest(excludeAutoConfiguration = EmbeddedMongoAutoConfiguration.class)
	class ExampleDataMongoNonEmbeddedTests {

	}
----




[[boot-features-testing-spring-boot-applications-testing-autoconfigured-neo4j-test]]
==== Auto-configured Data Neo4j Tests
You can use `@DataNeo4jTest` to test Neo4j applications. By default, it uses an in-memory
embedded Neo4j (if the embedded driver is available), scans for `@NodeEntity` classes, and
configures Spring Data Neo4j repositories. Regular `@Component` beans are not loaded into
the `ApplicationContext`. (For more about using Neo4J with Spring Boot, see
"<<boot-features-neo4j>>", earlier in this chapter.)

TIP: A list of the auto-configuration settings that are enabled by `@DataNeo4jTest` can be
<<appendix.adoc#test-auto-configuration,found in the appendix>>.

The following example shows a typical setup for using Neo4J tests in Spring Boot:

[source,java,indent=0]
----
	import org.springframework.beans.factory.annotation.Autowired;
	import org.springframework.boot.test.autoconfigure.data.neo4j.DataNeo4jTest;

	@DataNeo4jTest
	class ExampleDataNeo4jTests {

		@Autowired
		private YourRepository repository;

		//
	}
----

By default, Data Neo4j tests are transactional and roll back at the end of each test.
See the {spring-reference}testing.html#testcontext-tx-enabling-transactions[relevant
section] in the Spring Framework Reference Documentation for more details. If that is not
what you want, you can disable transaction management for a test or for the whole class,
as follows:

[source,java,indent=0]
----
	import org.springframework.boot.test.autoconfigure.data.neo4j.DataNeo4jTest;
	import org.springframework.transaction.annotation.Propagation;
	import org.springframework.transaction.annotation.Transactional;

	@DataNeo4jTest
	@Transactional(propagation = Propagation.NOT_SUPPORTED)
	class ExampleNonTransactionalTests {

	}
----




[[boot-features-testing-spring-boot-applications-testing-autoconfigured-redis-test]]
==== Auto-configured Data Redis Tests
You can use `@DataRedisTest` to test Redis applications. By default, it scans for
`@RedisHash` classes and configures Spring Data Redis repositories. Regular `@Component`
beans are not loaded into the `ApplicationContext`. (For more about using Redis with
Spring Boot, see "<<boot-features-redis>>", earlier in this chapter.)

TIP: A list of the auto-configuration settings that are enabled by `@DataRedisTest` can be
<<appendix.adoc#test-auto-configuration,found in the appendix>>.

The following example shows the `@DataRedisTest` annotation in use:

[source,java,indent=0]
----
	import org.springframework.beans.factory.annotation.Autowired;
	import org.springframework.boot.test.autoconfigure.data.redis.DataRedisTest;

	@DataRedisTest
	class ExampleDataRedisTests {

		@Autowired
		private YourRepository repository;

		//
	}
----



[[boot-features-testing-spring-boot-applications-testing-autoconfigured-ldap-test]]
==== Auto-configured Data LDAP Tests
You can use `@DataLdapTest` to test LDAP applications. By default, it configures an
in-memory embedded LDAP (if available), configures an `LdapTemplate`, scans for `@Entry`
classes, and configures Spring Data LDAP repositories. Regular `@Component` beans are not
loaded into the `ApplicationContext`. (For more about using LDAP with
Spring Boot, see "<<boot-features-ldap>>", earlier in this chapter.)

TIP: A list of the auto-configuration settings that are enabled by `@DataLdapTest` can be
<<appendix.adoc#test-auto-configuration,found in the appendix>>.

The following example shows the `@DataLdapTest` annotation in use:

[source,java,indent=0]
----
	import org.springframework.beans.factory.annotation.Autowired;
	import org.springframework.boot.test.autoconfigure.data.ldap.DataLdapTest;
	import org.springframework.ldap.core.LdapTemplate;

	@DataLdapTest
	class ExampleDataLdapTests {

		@Autowired
		private LdapTemplate ldapTemplate;

		//
	}
----

In-memory embedded LDAP generally works well for tests, since it is fast and does not
require any developer installation. If, however, you prefer to run tests against a real
LDAP server, you should exclude the embedded LDAP auto-configuration, as shown in the
following example:

[source,java,indent=0]
----
	import org.springframework.boot.autoconfigure.ldap.embedded.EmbeddedLdapAutoConfiguration;
	import org.springframework.boot.test.autoconfigure.data.ldap.DataLdapTest;

	@DataLdapTest(excludeAutoConfiguration = EmbeddedLdapAutoConfiguration.class)
	class ExampleDataLdapNonEmbeddedTests {

	}
----



[[boot-features-testing-spring-boot-applications-testing-autoconfigured-rest-client]]
==== Auto-configured REST Clients
You can use the `@RestClientTest` annotation to test REST clients. By default, it
auto-configures Jackson, GSON, and Jsonb support, configures a `RestTemplateBuilder`, and
adds support for `MockRestServiceServer`. Regular `@Component` beans are not loaded into
the `ApplicationContext`.

TIP: A list of the auto-configuration settings that are enabled by `@RestClientTest` can
be <<appendix.adoc#test-auto-configuration,found in the appendix>>.

The specific beans that you want to test should be specified by using the `value` or
`components` attribute of `@RestClientTest`, as shown in the following example:

[source,java,indent=0]
----
	@RestClientTest(RemoteVehicleDetailsService.class)
	class ExampleRestClientTest {

		@Autowired
		private RemoteVehicleDetailsService service;

		@Autowired
		private MockRestServiceServer server;

		@Test
		void getVehicleDetailsWhenResultIsSuccessShouldReturnDetails()
				throws Exception {
			this.server.expect(requestTo("/greet/details"))
					.andRespond(withSuccess("hello", MediaType.TEXT_PLAIN));
			String greeting = this.service.callRestService();
			assertThat(greeting).isEqualTo("hello");
		}

	}
----



[[boot-features-testing-spring-boot-applications-testing-autoconfigured-rest-docs]]
==== Auto-configured Spring REST Docs Tests
You can use the `@AutoConfigureRestDocs` annotation to use {spring-rest-docs}[Spring REST
Docs] in your tests with Mock MVC, REST Assured, or WebTestClient. It removes the need for
the JUnit extension in Spring REST Docs.

`@AutoConfigureRestDocs` can be used to override the default output directory
(`target/generated-snippets` if you are using Maven or `build/generated-snippets` if you
are using Gradle). It can also be used to configure the host, scheme, and port that
appears in any documented URIs.



[[boot-features-testing-spring-boot-applications-testing-autoconfigured-rest-docs-mock-mvc]]
===== Auto-configured Spring REST Docs Tests with Mock MVC
`@AutoConfigureRestDocs` customizes the `MockMvc` bean to use Spring REST Docs. You can
inject it by using `@Autowired` and use it in your tests as you normally would when using
Mock MVC and Spring REST Docs, as shown in the following example:

[source,java,indent=0]
----
	import org.junit.jupiter.api.Test;

	import org.springframework.beans.factory.annotation.Autowired;
	import org.springframework.boot.test.autoconfigure.web.servlet.WebMvcTest;
	import org.springframework.http.MediaType;
	import org.springframework.test.web.servlet.MockMvc;

	import static org.springframework.restdocs.mockmvc.MockMvcRestDocumentation.document;
	import static org.springframework.test.web.servlet.request.MockMvcRequestBuilders.get;
	import static org.springframework.test.web.servlet.result.MockMvcResultMatchers.*;

	@WebMvcTest(UserController.class)
	@AutoConfigureRestDocs
	class UserDocumentationTests {

		@Autowired
		private MockMvc mvc;

		@Test
		void listUsers() throws Exception {
			this.mvc.perform(get("/users").accept(MediaType.TEXT_PLAIN))
					.andExpect(status().isOk())
					.andDo(document("list-users"));
		}

	}
----

If you require more control over Spring REST Docs configuration than offered by the
attributes of `@AutoConfigureRestDocs`, you can use a
`RestDocsMockMvcConfigurationCustomizer` bean, as shown in the following example:

[source,java,indent=0]
----
	@TestConfiguration
	static class CustomizationConfiguration
			implements RestDocsMockMvcConfigurationCustomizer {

		@Override
		public void customize(MockMvcRestDocumentationConfigurer configurer) {
			configurer.snippets().withTemplateFormat(TemplateFormats.markdown());
		}

	}
----

If you want to make use of Spring REST Docs support for a parameterized output directory,
you can create a `RestDocumentationResultHandler` bean. The auto-configuration calls
`alwaysDo` with this result handler, thereby causing each `MockMvc` call to automatically
generate the default snippets. The following example shows a
`RestDocumentationResultHandler` being defined:

[source,java,indent=0]
----
	@TestConfiguration
	static class ResultHandlerConfiguration {

		@Bean
		public RestDocumentationResultHandler restDocumentation() {
			return MockMvcRestDocumentation.document("{method-name}");
		}

	}
----



[[boot-features-testing-spring-boot-applications-testing-autoconfigured-rest-docs-web-test-client]]
===== Auto-configured Spring REST Docs Tests with WebTestClient
`@AutoConfigureRestDocs` can also be used with `WebTestClient`. You can inject it by using
`@Autowired` and use it in your tests as you normally would when using `@WebFluxTest` and
Spring REST Docs, as shown in the following example:

[source,java,indent=0]
----
include::{code-examples}/test/autoconfigure/restdocs/webclient/UsersDocumentationTests.java[tag=source]
----

If you require more control over Spring REST Docs configuration than offered by the
attributes of `@AutoConfigureRestDocs`, you can use a
`RestDocsWebTestClientConfigurationCustomizer` bean, as shown in the following example:

[source,java,indent=0]
----
include::{code-examples}/test/autoconfigure/restdocs/webclient/AdvancedConfigurationExample.java[tag=configuration]
----



[[boot-features-testing-spring-boot-applications-testing-autoconfigured-rest-docs-rest-assured]]
===== Auto-configured Spring REST Docs Tests with REST Assured
`@AutoConfigureRestDocs` makes a `RequestSpecification` bean, preconfigured to use Spring
REST Docs, available to your tests. You can inject it by using `@Autowired` and use it in
your tests as you normally would when using REST Assured and Spring REST Docs, as shown
in the following example:

[source,java,indent=0]
----
include::{code-examples}/test/autoconfigure/restdocs/restassured/UserDocumentationTests.java[tag=source]
----

If you require more control over Spring REST Docs configuration than offered by the
attributes of `@AutoConfigureRestDocs`, a `RestDocsRestAssuredConfigurationCustomizer`
bean can be used, as shown in the following example:

[source,java,indent=0]
----
include::{code-examples}/test/autoconfigure/restdocs/restassured/AdvancedConfigurationExample.java[tag=configuration]
----



[[boot-features-testing-spring-boot-applications-testing-auto-configured-additional-auto-config]]
==== Additional Auto-configuration and Slicing
Each slice provides one or more `@AutoConfigure...` annotations that namely defines the
auto-configurations that should be included as part of a slice. Additional
auto-configurations can be added by creating a custom `@AutoConfigure...` annotation or
simply by adding `@ImportAutoConfiguration` to the test as shown in the following example:

[source,java,indent=0]
----
	@JdbcTest
	@ImportAutoConfiguration(IntegrationAutoConfiguration.class)
	class ExampleJdbcTests {

	}
----

NOTE: Make sure to not use the regular `@Import` annotation to import auto-configurations
as they are handled in a specific way by Spring Boot.



[[boot-features-testing-spring-boot-applications-testing-user-configuration]]
==== User Configuration and Slicing
If you <<using-boot-structuring-your-code, structure your code>> in a sensible way, your
`@SpringBootApplication` class is
<<boot-features-testing-spring-boot-applications-detecting-config, used by default>> as
the configuration of your tests.

It then becomes important not to litter the application's main class with configuration
settings that are specific to a particular area of its functionality.

Assume that you are using Spring Batch and you rely on the auto-configuration for it.
You could define your `@SpringBootApplication` as follows:

[source,java,indent=0]
----
	@SpringBootApplication
	@EnableBatchProcessing
	public class SampleApplication { ... }
----

Because this class is the source configuration for the test, any slice test actually
tries to start Spring Batch, which is definitely not what you want to do. A recommended
approach is to move that area-specific configuration to a separate `@Configuration` class
at the same level as your application, as shown in the following example:

[source,java,indent=0]
----
	@Configuration(proxyBeanMethods = false)
	@EnableBatchProcessing
	public class BatchConfiguration { ... }
----

NOTE: Depending on the complexity of your application, you may either have a single
`@Configuration` class for your customizations or one class per domain area. The latter
approach lets you enable it in one of your tests, if necessary, with the `@Import`
annotation.

Test slices exclude `@Configuration` classes from scanning. For example, for a `@WebMvcTest`,
the following configuration will not include the given `WebMvcConfigurer` bean in the application
context loaded by the test slice:

[source,java,indent=0]
----
	@Configuration
	public class WebConfiguration {
		@Bean
		public WebMvcConfigurer testConfigurer() {
			return new WebMvcConfigurer() {
				...
			};
		}
	}
----

The configuration below will, however, cause the custom `WebMvcConfigurer` to be loaded
by the test slice.

[source,java,indent=0]
----
	@Component
	public class TestWebMvcConfigurer implements WebMvcConfigurer {
		...
	}
----

Another source of confusion is classpath scanning. Assume that, while you structured your
code in a sensible way, you need to scan an additional package. Your application may
resemble the following code:

[source,java,indent=0]
----
	@SpringBootApplication
	@ComponentScan({ "com.example.app", "org.acme.another" })
	public class SampleApplication { ... }
----

Doing so effectively overrides the default component scan directive with the side effect
of scanning those two packages regardless of the slice that you chose. For instance, a
`@DataJpaTest` seems to suddenly scan components and user configurations of your
application. Again, moving the custom directive to a separate class is a good way to fix
this issue.

TIP: If this is not an option for you, you can create a `@SpringBootConfiguration`
somewhere in the hierarchy of your test so that it is used instead. Alternatively, you
can specify a source for your test, which disables the behavior of finding a default one.



[[boot-features-testing-spring-boot-applications-with-spock]]
==== Using Spock to Test Spring Boot Applications
If you wish to use Spock to test a Spring Boot application, you should add a dependency
on Spock's `spock-spring` module to your application's build. `spock-spring` integrates
Spring's test framework into Spock. It is recommended that you use Spock 1.2 or later to
benefit from a number of improvements to Spock's Spring Framework and Spring Boot
integration. See http://spockframework.org/spock/docs/1.2/modules.html#_spring_module[the
documentation for Spock's Spring module] for further details.



[[boot-features-test-utilities]]
=== Test Utilities
A few test utility classes that are generally useful when testing your application are
packaged as part of `spring-boot`.



[[boot-features-configfileapplicationcontextinitializer-test-utility]]
==== ConfigFileApplicationContextInitializer
`ConfigFileApplicationContextInitializer` is an `ApplicationContextInitializer` that you
can apply to your tests to load Spring Boot `application.properties` files. You can use
it when you do not need the full set of features provided by `@SpringBootTest`, as shown
in the following example:

[source,java,indent=0]
----
	@ContextConfiguration(classes = Config.class,
		initializers = ConfigFileApplicationContextInitializer.class)
----

NOTE: Using `ConfigFileApplicationContextInitializer` alone does not provide support for
`@Value("${...}")` injection. Its only job is to ensure that `application.properties`
files are loaded into Spring's `Environment`. For `@Value` support, you need to either
additionally configure a `PropertySourcesPlaceholderConfigurer` or use `@SpringBootTest`,
which auto-configures one for you.



[[boot-features-test-property-values]]
==== TestPropertyValues
`TestPropertyValues` lets you quickly add properties to a
`ConfigurableEnvironment` or `ConfigurableApplicationContext`. You can call it with
`key=value` strings, as follows:

[source,java,indent=0]
----
	TestPropertyValues.of("org=Spring", "name=Boot").applyTo(env);
----



[[boot-features-output-capture-test-utility]]
==== OutputCapture
`OutputCapture` is a JUnit `Extension` that you can use to capture `System.out` and
`System.err` output. To use with {@link ExtendWith @ExtendWith}, you can inject
`CapturedOutput` as an argument to your test class constructor or test method as follows:

[source,java,indent=0]
----
	import org.junit.jupiter.api.Test;
    import org.junit.jupiter.api.extension.ExtendWith;

    import org.springframework.boot.test.system.CapturedOutput;
    import org.springframework.boot.test.system.OutputCaptureExtension;

	import static org.assertj.core.api.Assertions.assertThat;

	@ExtendWith(OutputCaptureExtension.class)
	class MyTest {

		@Test
		void testName(CapturedOutput output) {
			System.out.println("Hello World!");
<<<<<<< HEAD
			assertThat(output).contains("World"));
=======
			assertThat(capture.toString(), containsString("World");
>>>>>>> 0bdf2b87
		}

	}
----

[[boot-features-rest-templates-test-utility]]
==== TestRestTemplate

TIP: Spring Framework 5.0 provides a new `WebTestClient` that works for
<<boot-features-testing-spring-boot-applications-testing-autoconfigured-webflux-tests,
WebFlux integration tests>> and both
<<boot-features-testing-spring-boot-applications-testing-with-running-server,
WebFlux and MVC end-to-end testing>>. It provides a fluent API for assertions,
unlike `TestRestTemplate`.


`TestRestTemplate` is a convenience alternative to Spring's `RestTemplate` that is useful
in integration tests. You can get a vanilla template or one that sends Basic HTTP
authentication (with a username and password). In either case, the template behaves in a
test-friendly way by not throwing exceptions on server-side errors. It is recommended,
but not mandatory, to use the Apache HTTP Client (version 4.3.2 or better). If you have
that on your classpath, the `TestRestTemplate` responds by configuring the client
appropriately. If you do use Apache's HTTP client, some additional test-friendly features
are enabled:

* Redirects are not followed (so you can assert the response location).
* Cookies are ignored (so the template is stateless).

`TestRestTemplate` can be instantiated directly in your integration tests, as shown in
the following example:

[source,java,indent=0]
----
	public class MyTest {

		private TestRestTemplate template = new TestRestTemplate();

		@Test
		public void testRequest() throws Exception {
			HttpHeaders headers = this.template.getForEntity(
					"https://myhost.example.com/example", String.class).getHeaders();
			assertThat(headers.getLocation()).hasHost("other.example.com");
		}

	}
----

Alternatively, if you use the `@SpringBootTest` annotation with
`WebEnvironment.RANDOM_PORT` or `WebEnvironment.DEFINED_PORT`, you can inject a
fully configured `TestRestTemplate` and start using it. If necessary, additional
customizations can be applied through the `RestTemplateBuilder` bean. Any URLs that do
not specify a host and port automatically connect to the embedded server, as shown in the
following example:

[source,java,indent=0]
----
include::{test-examples}/web/client/SampleWebClientTests.java[tag=test]
----



[[boot-features-websockets]]
== WebSockets
Spring Boot provides WebSockets auto-configuration for embedded Tomcat, Jetty, and
Undertow. If you deploy a war file to a standalone container, Spring Boot assumes that the
container is responsible for the configuration of its WebSocket support.

Spring Framework provides {spring-reference}web.html#websocket[rich WebSocket support]
for MVC web applications that can be easily accessed through the
`spring-boot-starter-websocket` module.

WebSocket support is also available for
{spring-reference}web-reactive.html#webflux-websocket[reactive web applications] and
requires to include the WebSocket API alongside `spring-boot-starter-webflux`:

[source,xml,indent=0,subs="verbatim,quotes,attributes"]
----
	<dependency>
		<groupId>javax.websocket</groupId>
		<artifactId>javax.websocket-api</artifactId>
	</dependency>
----



[[boot-features-webservices]]
== Web Services
Spring Boot provides Web Services auto-configuration so that all you must do is define
your `Endpoints`.

The {spring-webservices-reference}[Spring Web Services features] can be easily accessed
with the `spring-boot-starter-webservices` module.

`SimpleWsdl11Definition` and `SimpleXsdSchema` beans can be automatically created for
your WSDLs and XSDs respectively. To do so, configure their location, as shown in the
following example:


[source,properties,indent=0]
----
	spring.webservices.wsdl-locations=classpath:/wsdl
----



[[boot-features-webservices-template]]
=== Calling Web Services with `WebServiceTemplate`
If you need to call remote Web services from your application, you can use the
{spring-webservices-reference}#client-web-service-template[`WebServiceTemplate`] class.
Since `WebServiceTemplate` instances often need to be customized before being used, Spring
Boot does not provide any single auto-configured `WebServiceTemplate` bean. It does,
however, auto-configure a `WebServiceTemplateBuilder`, which can be used to create
`WebServiceTemplate` instances when needed.

The following code shows a typical example:

[source,java,indent=0]
----
	@Service
	public class MyService {

		private final WebServiceTemplate webServiceTemplate;

		public MyService(WebServiceTemplateBuilder webServiceTemplateBuilder) {
			this.webServiceTemplate = webServiceTemplateBuilder.build();
		}

		public DetailsResp someWsCall(DetailsReq detailsReq) {
			 return (DetailsResp) this.webServiceTemplate.marshalSendAndReceive(detailsReq, new SoapActionCallback(ACTION));

		}

	}
----

By default, `WebServiceTemplateBuilder` detects a suitable HTTP-based
`WebServiceMessageSender` using the available HTTP client libraries on the classpath. You
can also customize read and connection timeouts as follows:

[source,java,indent=0]
----
	@Bean
	public WebServiceTemplate webServiceTemplate(WebServiceTemplateBuilder builder) {
		return builder.messageSenders(new HttpWebServiceMessageSenderBuilder()
				.setConnectTimeout(5000).setReadTimeout(2000).build()).build();
	}
----



[[boot-features-developing-auto-configuration]]
== Creating Your Own Auto-configuration
If you work in a company that develops shared libraries, or if you work on an open-source
or commercial library, you might want to develop your own auto-configuration.
Auto-configuration classes can be bundled in external jars and still be picked-up by
Spring Boot.

Auto-configuration can be associated to a "`starter`" that provides the auto-configuration
code as well as the typical libraries that you would use with it. We first cover what
you need to know to build your own auto-configuration and then we move on to the
<<boot-features-custom-starter,typical steps required to create a custom starter>>.

TIP: A https://github.com/snicoll-demos/spring-boot-master-auto-configuration[demo
project] is available to showcase how you can create a starter step-by-step.



[[boot-features-understanding-auto-configured-beans]]
=== Understanding Auto-configured Beans
Under the hood, auto-configuration is implemented with standard `@Configuration` classes.
Additional `@Conditional` annotations are used to constrain when the auto-configuration
should apply. Usually, auto-configuration classes use `@ConditionalOnClass` and
`@ConditionalOnMissingBean` annotations. This ensures that auto-configuration applies
only when relevant classes are found and when you have not declared your own
`@Configuration`.

You can browse the source code of {sc-spring-boot-autoconfigure}[`spring-boot-autoconfigure`]
to see the `@Configuration` classes that Spring provides (see the
{github-code}/spring-boot-project/spring-boot-autoconfigure/src/main/resources/META-INF/spring.factories[`META-INF/spring.factories`]
file).



[[boot-features-locating-auto-configuration-candidates]]
=== Locating Auto-configuration Candidates
Spring Boot checks for the presence of a `META-INF/spring.factories` file within your
published jar. The file should list your configuration classes under the
`EnableAutoConfiguration` key, as shown in the following example:

[indent=0]
----
	org.springframework.boot.autoconfigure.EnableAutoConfiguration=\
	com.mycorp.libx.autoconfigure.LibXAutoConfiguration,\
	com.mycorp.libx.autoconfigure.LibXWebAutoConfiguration
----

[NOTE]
====
Auto-configurations must be loaded that way _only_. Make sure that they are defined in
a specific package space and that they are never the target of component scanning.
Furthermore, auto-configuration classes should not enable component scanning to find
additional components. Specific ``@Import``s should be used instead.
====

You can use the
{sc-spring-boot-autoconfigure}/AutoConfigureAfter.{sc-ext}[`@AutoConfigureAfter`] or
{sc-spring-boot-autoconfigure}/AutoConfigureBefore.{sc-ext}[`@AutoConfigureBefore`]
annotations if your configuration needs to be applied in a specific order. For example,
if you provide web-specific configuration, your class may need to be applied after
`WebMvcAutoConfiguration`.

If you want to order certain auto-configurations that should not have any direct
knowledge of each other, you can also use `@AutoConfigureOrder`. That annotation has the
same semantic as the regular `@Order` annotation but provides a dedicated order for
auto-configuration classes.



[[boot-features-condition-annotations]]
=== Condition Annotations
You almost always want to include one or more `@Conditional` annotations on your
auto-configuration class. The `@ConditionalOnMissingBean` annotation is one common
example that is used to allow developers to override auto-configuration if they are
not happy with your defaults.

Spring Boot includes a number of `@Conditional` annotations that you can reuse in your
own code by annotating `@Configuration` classes or individual `@Bean` methods. These
annotations include:

* <<boot-features-class-conditions>>
* <<boot-features-bean-conditions>>
* <<boot-features-property-conditions>>
* <<boot-features-resource-conditions>>
* <<boot-features-web-application-conditions>>
* <<boot-features-spel-conditions>>


[[boot-features-class-conditions]]
==== Class Conditions
The `@ConditionalOnClass` and `@ConditionalOnMissingClass` annotations let
`@Configuration` classes be included based on the presence or absence of specific classes.
Due to the fact that annotation metadata is parsed by using https://asm.ow2.org/[ASM], you
can use the `value` attribute to refer to the real class, even though that class might not
actually appear on the running application classpath. You can also use the `name`
attribute if you prefer to specify the class name by using a `String` value.

This mechanism does not apply the same way to `@Bean` methods where typically the return
type is the target of the condition: before the condition on the method applies, the JVM
will have loaded the class and potentially processed method references which will fail if
the class is not present.

To handle this scenario, a separate `@Configuration` class can be used to isolate the
condition, as shown in the following example:

[source,java,indent=0]
----
	@Configuration(proxyBeanMethods = false)
	// Some conditions
	public class MyAutoConfiguration {

		// Auto-configured beans

		@Configuration(proxyBeanMethods = false)
		@ConditionalOnClass(EmbeddedAcmeService.class)
		static class EmbeddedConfiguration {

			@Bean
			@ConditionalOnMissingBean
			public EmbeddedAcmeService embeddedAcmeService() { ... }

		}

	}
----

[TIP]
====
If you use `@ConditionalOnClass` or `@ConditionalOnMissingClass` as a part of a
meta-annotation to compose your own composed annotations, you must use `name` as referring
to the class in such a case is not handled.
====



[[boot-features-bean-conditions]]
==== Bean Conditions
The `@ConditionalOnBean` and `@ConditionalOnMissingBean` annotations let a bean be
included based on the presence or absence of specific beans. You can use the `value`
attribute to specify beans by type or `name` to specify beans by name. The `search`
attribute lets you limit the `ApplicationContext` hierarchy that should be considered
when searching for beans.

When placed on a `@Bean` method, the target type defaults to the return type of the
method, as shown in the following example:

[source,java,indent=0]
----
	@Configuration(proxyBeanMethods = false)
	public class MyAutoConfiguration {

		@Bean
		@ConditionalOnMissingBean
		public MyService myService() { ... }

	}
----

In the preceding example, the `myService` bean is going to be created if no bean of type
`MyService` is already contained in the `ApplicationContext`.

TIP: You need to be very careful about the order in which bean definitions are added, as
these conditions are evaluated based on what has been processed so far. For this reason,
we recommend using only `@ConditionalOnBean` and `@ConditionalOnMissingBean` annotations
on auto-configuration classes (since these are guaranteed to load after any user-defined
bean definitions have been added).

NOTE: `@ConditionalOnBean` and `@ConditionalOnMissingBean` do not prevent `@Configuration`
classes from being created. The only difference between using these conditions at the class level
and marking each contained `@Bean` method with the annotation is that the former prevents
registration of the `@Configuration` class as a bean if the condition does not match.



[[boot-features-property-conditions]]
==== Property Conditions
The `@ConditionalOnProperty` annotation lets configuration be included based on a Spring
Environment property. Use the `prefix` and `name` attributes to specify the property that
should be checked. By default, any property that exists and is not equal to `false` is
matched. You can also create more advanced checks by using the `havingValue` and
`matchIfMissing` attributes.



[[boot-features-resource-conditions]]
==== Resource Conditions
The `@ConditionalOnResource` annotation lets configuration be included only when a
specific resource is present. Resources can be specified by using the usual Spring
conventions, as shown in the following example: `file:/home/user/test.dat`.



[[boot-features-web-application-conditions]]
==== Web Application Conditions
The `@ConditionalOnWebApplication` and `@ConditionalOnNotWebApplication` annotations let
configuration be included depending on whether the application is a "`web application`".
A web application is any application that uses a Spring `WebApplicationContext`,
defines a `session` scope, or has a `StandardServletEnvironment`.



[[boot-features-spel-conditions]]
==== SpEL Expression Conditions
The `@ConditionalOnExpression` annotation lets configuration be included based on the
result of a {spring-reference}core.html#expressions[SpEL expression].



[[boot-features-test-autoconfig]]
=== Testing your Auto-configuration
An auto-configuration can be affected by many factors: user configuration (`@Bean`
definition and `Environment` customization), condition evaluation (presence of a
particular library), and others. Concretely, each test should create a well defined
`ApplicationContext` that represents a combination of those customizations.
`ApplicationContextRunner` provides a great way to achieve that.

`ApplicationContextRunner` is usually defined as a field of the test class to gather the
base, common configuration. The following example makes sure that
`UserServiceAutoConfiguration` is always invoked:

[source,java,indent=0]
----
include::{test-examples}/autoconfigure/UserServiceAutoConfigurationTests.java[tag=runner]
----

TIP: If multiple auto-configurations have to be defined, there is no need to order their
declarations as they are invoked in the exact same order as when running the
application.

Each test can use the runner to represent a particular use case. For instance, the sample
below invokes a user configuration (`UserConfiguration`) and checks that the
auto-configuration backs off properly. Invoking `run` provides a callback context that can
be used with `Assert4J`.

[source,java,indent=0]
----
include::{test-examples}/autoconfigure/UserServiceAutoConfigurationTests.java[tag=test-user-config]
----

It is also possible to easily customize the `Environment`, as shown in the following
example:

[source,java,indent=0]
----
include::{test-examples}/autoconfigure/UserServiceAutoConfigurationTests.java[tag=test-env]
----

The runner can also be used to display the `ConditionEvaluationReport`. The report can be printed
at `INFO` or `DEBUG` level. The following example shows how to use the `ConditionEvaluationReportLoggingListener`
to print the report in auto-configuration tests.

[source,java,indent=0]
----
	@Test
	public void autoConfigTest {
		ConditionEvaluationReportLoggingListener initializer = new ConditionEvaluationReportLoggingListener(
				LogLevel.INFO);
		ApplicationContextRunner contextRunner = new ApplicationContextRunner()
				.withInitializer(initializer).run((context) -> {
						// Do something...
				});
	}
----



==== Simulating a Web Context
If you need to test an auto-configuration that only operates in a Servlet or Reactive web
application context, use the `WebApplicationContextRunner` or
`ReactiveWebApplicationContextRunner` respectively.



==== Overriding the Classpath
It is also possible to test what happens when a particular class and/or package is not
present at runtime. Spring Boot ships with a `FilteredClassLoader` that can easily be used
by the runner. In the following example, we assert that if `UserService` is not present, the
auto-configuration is properly disabled:

[source,java,indent=0]
----
include::{test-examples}/autoconfigure/UserServiceAutoConfigurationTests.java[tag=test-classloader]
----



[[boot-features-custom-starter]]
=== Creating Your Own Starter
A full Spring Boot starter for a library may contain the following components:

* The `autoconfigure` module that contains the auto-configuration code.
* The `starter` module that provides a dependency to the `autoconfigure` module as well
as the library and any additional dependencies that are typically useful. In a nutshell,
adding the starter should provide everything needed to start using that library.

TIP: You may combine the auto-configuration code and the dependency management in a
single module if you do not need to separate those two concerns.



[[boot-features-custom-starter-naming]]
==== Naming
You should make sure to provide a proper namespace for your starter. Do not start your
module names with `spring-boot`, even if you use a different Maven `groupId`. We may
offer official support for the thing you auto-configure in the future.

As a rule of thumb, you should name a combined module after the starter. For example,
assume that you are creating a starter for "acme" and that you name the auto-configure
module `acme-spring-boot-autoconfigure` and the starter `acme-spring-boot-starter`. If
you only have one module that combines the two, name it `acme-spring-boot-starter`.



[[boot-features-custom-starter-configuration-keys]]
==== Configuration keys
If your starter provides configuration keys, use a unique namespace for them. In
particular, do not include your keys in the namespaces that Spring Boot uses (such as
`server`, `management`, `spring`, and so on). If you use the same namespace, we may modify
these namespaces in the future in ways that break your modules. As a rule of thumb,
prefix all your keys with a namespace that you own (e.g. `acme`).

Make sure that configuration keys are documented by adding field javadoc for each
property, as shown in the following example:

[source,java,indent=0]
----
	@ConfigurationProperties("acme")
	public class AcmeProperties {

		/**
		 * Whether to check the location of acme resources.
		 */
		private boolean checkLocation = true;

		/**
		 * Timeout for establishing a connection to the acme server.
		 */
		private Duration loginTimeout = Duration.ofSeconds(3);

		// getters & setters

	}
----

Here are some rules we follow internally to make sure descriptions are consistent:

* Do not start the description by "The" or "A".
* For `boolean` types, start the description with "Whether" or "Enable".
* For collection-based types, start the description with "Comma-separated list"
* Use `java.time.Duration` rather than `long` and describe the default unit if it differs
from milliseconds, e.g. "If a duration suffix is not specified, seconds will be used".
* Do not provide the default value in the description unless it has to be determined at
runtime.

Make sure to
<<appendix.adoc#configuration-metadata-annotation-processor,trigger meta-data
generation>> so that IDE assistance is available for your keys as well. You may want to
review the generated metadata (`META-INF/spring-configuration-metadata.json`) to make
sure your keys are properly documented. Using your own starter in a compatible IDE is
also a good idea to validate that quality of the metadata.



[[boot-features-custom-starter-module-autoconfigure]]
==== `autoconfigure` Module
The `autoconfigure` module contains everything that is necessary to get started with the
library. It may also contain configuration key definitions (such as
`@ConfigurationProperties`) and any callback interface that can be used to further
customize how the components are initialized.

TIP: You should mark the dependencies to the library as optional so that you can include
the `autoconfigure` module in your projects more easily. If you do it that way, the
library is not provided and, by default, Spring Boot backs off.

Spring Boot uses an annotation processor to collect the conditions on auto-configurations
in a metadata file (`META-INF/spring-autoconfigure-metadata.properties`). If that file is
present, it is used to eagerly filter auto-configurations that do not match, which will
improve startup time. It is recommended to add the following dependency in a module that
contains auto-configurations:

[source,xml,indent=0,subs="verbatim,quotes,attributes"]
----
	<dependency>
		<groupId>org.springframework.boot</groupId>
		<artifactId>spring-boot-autoconfigure-processor</artifactId>
		<optional>true</optional>
	</dependency>
----

With Gradle 4.5 and earlier, the dependency should be declared in the `compileOnly`
configuration, as shown in the following example:

[source,groovy,indent=0,subs="verbatim,quotes,attributes"]
----
	dependencies {
		compileOnly "org.springframework.boot:spring-boot-autoconfigure-processor"
	}
----

With Gradle 4.6 and later, the dependency should be declared in the `annotationProcessor`
configuration, as shown in the following example:

[source,groovy,indent=0,subs="verbatim,quotes,attributes"]
----
	dependencies {
		annotationProcessor "org.springframework.boot:spring-boot-autoconfigure-processor"
	}
----



[[boot-features-custom-starter-module-starter]]
==== Starter Module
The starter is really an empty jar. Its only purpose is to provide the necessary
dependencies to work with the library. You can think of it as an opinionated view of what
is required to get started.

Do not make assumptions about the project in which your starter is added. If the library
you are auto-configuring typically requires other starters, mention them as well.
Providing a proper set of _default_ dependencies may be hard if the number of optional
dependencies is high, as you should avoid including dependencies that are unnecessary for
a typical usage of the library. In other words, you should not include optional
dependencies.

NOTE: Either way, your starter must reference the core Spring Boot starter
(`spring-boot-starter`) directly or indirectly (i.e. no need to add it if your starter
relies on another starter). If a project is created with only your custom starter, Spring
Boot's core features will be honoured by the presence of the core starter.



[[boot-features-kotlin]]
== Kotlin support
https://kotlinlang.org[Kotlin] is a statically-typed language targeting the JVM (and other
platforms) which allows writing concise and elegant code while providing
{kotlin-documentation}java-interop.html[interoperability] with existing libraries written
in Java.

Spring Boot provides Kotlin support by leveraging the support in other Spring projects
such as Spring Framework, Spring Data, and Reactor. See the
{spring-reference}languages.html#kotlin[Spring Framework Kotlin support documentation]
for more information.

The easiest way to start with Spring Boot and Kotlin is to follow
https://spring.io/guides/tutorials/spring-boot-kotlin/[this comprehensive tutorial]. You
can create new Kotlin projects via
https://start.spring.io/#!language=kotlin[start.spring.io]. Feel free to join the #spring
channel of https://slack.kotlinlang.org/[Kotlin Slack] or ask a question with the `spring`
and `kotlin` tags on https://stackoverflow.com/questions/tagged/spring+kotlin[Stack
Overflow] if you need support.



[[boot-features-kotlin-requirements]]
=== Requirements
Spring Boot supports Kotlin 1.3.x. To use Kotlin, `org.jetbrains.kotlin:kotlin-stdlib` and
`org.jetbrains.kotlin:kotlin-reflect` must be present on the classpath. The
`kotlin-stdlib` variants `kotlin-stdlib-jdk7` and `kotlin-stdlib-jdk8` can also be used.

Since https://discuss.kotlinlang.org/t/classes-final-by-default/166[Kotlin classes are
final by default], you are likely to want to configure
{kotlin-documentation}compiler-plugins.html#spring-support[kotlin-spring]
plugin in order to automatically open Spring-annotated classes so that they can be
proxied.

https://github.com/FasterXML/jackson-module-kotlin[Jackson's Kotlin module] is required
for serializing / deserializing JSON data in Kotlin. It is automatically registered when
found on the classpath. A warning message is logged if Jackson and Kotlin are present but
the Jackson Kotlin module is not.

TIP: These dependencies and plugins are provided by default if one bootstraps a Kotlin
project on https://start.spring.io/#!language=kotlin[start.spring.io].



[[boot-features-kotlin-null-safety]]
=== Null-safety
One of Kotlin's key features is {kotlin-documentation}null-safety.html[null-safety]. It
deals with `null` values at compile time rather than deferring the problem to runtime and
encountering a `NullPointerException`. This helps to eliminate a common source of bugs
without paying the cost of wrappers like `Optional`. Kotlin also allows using functional
constructs with nullable values as described in this
https://www.baeldung.com/kotlin-null-safety[comprehensive guide to null-safety in Kotlin].

Although Java does not allow one to express null-safety in its type system, Spring
Framework, Spring Data, and Reactor now provide null-safety of their API via
tooling-friendly annotations. By default, types from Java APIs used in Kotlin are
recognized as
{kotlin-documentation}java-interop.html#null-safety-and-platform-types[platform types]
for which null-checks are relaxed.
{kotlin-documentation}java-interop.html#jsr-305-support[Kotlin's support for JSR 305
annotations] combined with nullability annotations provide null-safety for the related
Spring API in Kotlin.

The JSR 305 checks can be configured by adding the `-Xjsr305` compiler flag with the
following options: `-Xjsr305={strict|warn|ignore}`. The default behavior is the same as
`-Xjsr305=warn`. The `strict` value is required to have null-safety taken in account in
Kotlin types inferred from Spring API but should be used with the knowledge that Spring
API nullability declaration could evolve even between minor releases and more checks may
be added in the future).

WARNING: Generic type arguments, varargs and array elements nullability are not yet
supported. See https://jira.spring.io/browse/SPR-15942[SPR-15942] for up-to-date
information. Also be aware that Spring Boot's own API is {github-issues}10712[not yet
annotated].



[[boot-features-kotlin-api]]
=== Kotlin API



[[boot-features-kotlin-api-runapplication]]
==== runApplication
Spring Boot provides an idiomatic way to run an application with
`runApplication<MyApplication>(*args)` as shown in the following example:

[source,kotlin,indent=0]
----
import org.springframework.boot.autoconfigure.SpringBootApplication
import org.springframework.boot.runApplication

@SpringBootApplication
class MyApplication

fun main(args: Array<String>) {
	runApplication<MyApplication>(*args)
}
----

This is a drop-in replacement for
`SpringApplication.run(MyApplication::class.java, *args)`. It also allows customization
of the application as shown in the following example:

[source,kotlin,indent=0]
----
runApplication<MyApplication>(*args) {
	setBannerMode(OFF)
}
----



[[boot-features-kotlin-api-extensions]]
==== Extensions
Kotlin {kotlin-documentation}extensions.html[extensions] provide the ability
to extend existing classes with additional functionality. The Spring Boot Kotlin API makes
use of these extensions to add new Kotlin specific conveniences to existing APIs.

`TestRestTemplate` extensions, similar to those provided by Spring Framework for
`RestOperations` in Spring Framework, are provided. Among other things, the extensions
make it possible to take advantage of Kotlin reified type parameters.



[[boot-features-kotlin-dependency-management]]
=== Dependency management
In order to avoid mixing different versions of Kotlin dependencies on the classpath,
Spring Boot imports the Kotlin BOM.

With Maven, the Kotlin version can be customized via the `kotlin.version` property and
plugin management is provided for `kotlin-maven-plugin`. With Gradle, the Spring Boot
plugin automatically aligns the `kotlin.version` with the version of the Kotlin plugin.



[[boot-features-kotlin-configuration-properties]]
=== `@ConfigurationProperties`
`@ConfigurationProperties` supports classes with immutable `val` properties as shown in
the following example:

[source,kotlin,indent=0]
----
@ConfigurationProperties("example.kotlin")
data class KotlinExampleProperties(
		val name: String,
		val description: String,
		val myService: MyService
)

data class MyService(
	val apiToken: String,
	val uri: URI
)
----

TIP: To generate <<appendix.adoc#configuration-metadata-annotation-processor,your own
metadata>> using the annotation processor, {kotlin-documentation}kapt.html[`kapt` should
be configured] with the `spring-boot-configuration-processor` dependency. Note that some
features (such as detecting the default value or deperecated items) are not working due
to limitations in the model kapt provides.


[[boot-features-kotlin-testing]]
=== Testing
While it is possible to use JUnit 4 to test Kotlin code, JUnit 5 is recommended. JUnit 5
enables a test class to be instantiated once and reused for all of the class's tests. This
makes it possible to use `@BeforeClass` and `@AfterClass` annotations on non-static
methods, which is a good fit for Kotlin.

JUnit 5 is the default and the vintage engine is provided for backward compatibility with
JUnit 4. If you don't use it, exclude `org.junit.vintange:junit-vintage-engine`. See the
{junit5-documentation}/#dependency-metadata-junit-jupiter-samples[JUnit 5 documentation]
for more details. You also need to
{junit5-documentation}/#writing-tests-test-instance-lifecycle-changing-default[switch test
instance lifecycle to "per-class"].

To mock Kotlin classes, https://mockk.io/[MockK] is recommended. If you need the `Mockk`
equivalent of the Mockito specific
<<boot-features-testing-spring-boot-applications-mocking-beans,`@MockBean` and `@SpyBean`
annotations>>, you can use https://github.com/Ninja-Squad/springmockk[SpringMockK] which
provides similar `@MockkBean` and `@SpykBean` annotations.



[[boot-features-kotlin-resources]]
=== Resources



[[boot-features-kotlin-resources-further-reading]]
==== Further reading
* {kotlin-documentation}[Kotlin language reference]
* https://slack.kotlinlang.org/[Kotlin Slack] (with a dedicated #spring channel)
* https://stackoverflow.com/questions/tagged/spring+kotlin[Stackoverflow with `spring` and `kotlin` tags]
* https://try.kotlinlang.org/[Try Kotlin in your browser]
* https://blog.jetbrains.com/kotlin/[Kotlin blog]
* https://kotlin.link/[Awesome Kotlin]
* https://spring.io/guides/tutorials/spring-boot-kotlin/[Tutorial: building web applications with Spring Boot and Kotlin]
* https://spring.io/blog/2016/02/15/developing-spring-boot-applications-with-kotlin[Developing Spring Boot applications with Kotlin]
* https://spring.io/blog/2016/03/20/a-geospatial-messenger-with-kotlin-spring-boot-and-postgresql[A Geospatial Messenger with Kotlin, Spring Boot and PostgreSQL]
* https://spring.io/blog/2017/01/04/introducing-kotlin-support-in-spring-framework-5-0[Introducing Kotlin support in Spring Framework 5.0]
* https://spring.io/blog/2017/08/01/spring-framework-5-kotlin-apis-the-functional-way[Spring Framework 5 Kotlin APIs, the functional way]



[[boot-features-kotlin-resources-examples]]
==== Examples

* https://github.com/sdeleuze/spring-boot-kotlin-demo[spring-boot-kotlin-demo]: regular Spring Boot + Spring Data JPA project
* https://github.com/mixitconf/mixit[mixit]: Spring Boot 2 + WebFlux + Reactive Spring Data MongoDB
* https://github.com/sdeleuze/spring-kotlin-fullstack[spring-kotlin-fullstack]: WebFlux Kotlin fullstack example with Kotlin2js for frontend instead of JavaScript or TypeScript
* https://github.com/spring-petclinic/spring-petclinic-kotlin[spring-petclinic-kotlin]: Kotlin version of the Spring PetClinic Sample Application
* https://github.com/sdeleuze/spring-kotlin-deepdive[spring-kotlin-deepdive]: a step by step migration for Boot 1.0 + Java to Boot 2.0 + Kotlin



[[boot-features-whats-next]]
== What to Read Next
If you want to learn more about any of the classes discussed in this section, you can
check out the {dc-root}[Spring Boot API documentation] or you can browse the
{github-code}[source code directly]. If you have specific questions, take a look at the
<<howto.adoc#howto, how-to>> section.

If you are comfortable with Spring Boot's core features, you can continue on and read
about <<production-ready-features.adoc#production-ready, production-ready features>>.<|MERGE_RESOLUTION|>--- conflicted
+++ resolved
@@ -8316,11 +8316,7 @@
 		@Test
 		void testName(CapturedOutput output) {
 			System.out.println("Hello World!");
-<<<<<<< HEAD
-			assertThat(output).contains("World"));
-=======
-			assertThat(capture.toString(), containsString("World");
->>>>>>> 0bdf2b87
+			assertThat(output).contains("World");
 		}
 
 	}
