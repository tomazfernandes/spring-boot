--- conflicted
+++ resolved
@@ -71,11 +71,8 @@
 
 	private Map<String, String> env;
 
-<<<<<<< HEAD
 	private Buildpacks buildpacks;
 
-=======
->>>>>>> c8ff874e
 	private final Creator creator = Creator.withVersion("dev");
 
 	@BeforeEach
@@ -90,30 +87,18 @@
 
 	@Test
 	void getNameHasRandomName() throws Exception {
-<<<<<<< HEAD
-		EphemeralBuilder b1 = new EphemeralBuilder(this.owner, this.image, this.metadata, this.creator, this.env,
-				this.buildpacks);
-		EphemeralBuilder b2 = new EphemeralBuilder(this.owner, this.image, this.metadata, this.creator, this.env,
-				this.buildpacks);
-=======
 		EphemeralBuilder b1 = new EphemeralBuilder(this.owner, this.image, this.targetImage, this.metadata,
-				this.creator, this.env);
+				this.creator, this.env, this.buildpacks);
 		EphemeralBuilder b2 = new EphemeralBuilder(this.owner, this.image, this.targetImage, this.metadata,
-				this.creator, this.env);
->>>>>>> c8ff874e
+				this.creator, this.env, this.buildpacks);
 		assertThat(b1.getName().toString()).startsWith("pack.local/builder/").endsWith(":latest");
 		assertThat(b1.getName().toString()).isNotEqualTo(b2.getName().toString());
 	}
 
 	@Test
 	void getArchiveHasCreatedByConfig() throws Exception {
-<<<<<<< HEAD
-		EphemeralBuilder builder = new EphemeralBuilder(this.owner, this.image, this.metadata, this.creator, this.env,
-				this.buildpacks);
-=======
-		EphemeralBuilder builder = new EphemeralBuilder(this.owner, this.image, this.targetImage, this.metadata,
-				this.creator, this.env);
->>>>>>> c8ff874e
+		EphemeralBuilder builder = new EphemeralBuilder(this.owner, this.image, this.targetImage, this.metadata,
+				this.creator, this.env, this.buildpacks);
 		ImageConfig config = builder.getArchive().getImageConfig();
 		BuilderMetadata ephemeralMetadata = BuilderMetadata.fromImageConfig(config);
 		assertThat(ephemeralMetadata.getCreatedBy().getName()).isEqualTo("Spring Boot");
@@ -122,26 +107,16 @@
 
 	@Test
 	void getArchiveHasTag() throws Exception {
-<<<<<<< HEAD
-		EphemeralBuilder builder = new EphemeralBuilder(this.owner, this.image, this.metadata, this.creator, this.env,
-				this.buildpacks);
-=======
-		EphemeralBuilder builder = new EphemeralBuilder(this.owner, this.image, this.targetImage, this.metadata,
-				this.creator, this.env);
->>>>>>> c8ff874e
+		EphemeralBuilder builder = new EphemeralBuilder(this.owner, this.image, this.targetImage, this.metadata,
+				this.creator, this.env, this.buildpacks);
 		ImageReference tag = builder.getArchive().getTag();
 		assertThat(tag.toString()).startsWith("pack.local/builder/").endsWith(":latest");
 	}
 
 	@Test
 	void getArchiveHasFixedCreateDate() throws Exception {
-<<<<<<< HEAD
-		EphemeralBuilder builder = new EphemeralBuilder(this.owner, this.image, this.metadata, this.creator, this.env,
-				this.buildpacks);
-=======
-		EphemeralBuilder builder = new EphemeralBuilder(this.owner, this.image, this.targetImage, this.metadata,
-				this.creator, this.env);
->>>>>>> c8ff874e
+		EphemeralBuilder builder = new EphemeralBuilder(this.owner, this.image, this.targetImage, this.metadata,
+				this.creator, this.env, this.buildpacks);
 		Instant createInstant = builder.getArchive().getCreateDate();
 		OffsetDateTime createDateTime = OffsetDateTime.ofInstant(createInstant, ZoneId.of("UTC"));
 		assertThat(createDateTime.getYear()).isEqualTo(1980);
@@ -154,28 +129,31 @@
 
 	@Test
 	void getArchiveContainsEnvLayer() throws Exception {
-<<<<<<< HEAD
-		EphemeralBuilder builder = new EphemeralBuilder(this.owner, this.image, this.metadata, this.creator, this.env,
-				this.buildpacks);
-=======
-		EphemeralBuilder builder = new EphemeralBuilder(this.owner, this.image, this.targetImage, this.metadata,
-				this.creator, this.env);
->>>>>>> c8ff874e
+		EphemeralBuilder builder = new EphemeralBuilder(this.owner, this.image, this.targetImage, this.metadata,
+				this.creator, this.env, this.buildpacks);
 		File directory = unpack(getLayer(builder.getArchive(), 0), "env");
 		assertThat(new File(directory, "platform/env/spring")).usingCharset(StandardCharsets.UTF_8).hasContent("boot");
 		assertThat(new File(directory, "platform/env/empty")).usingCharset(StandardCharsets.UTF_8).hasContent("");
 	}
 
 	@Test
-<<<<<<< HEAD
+	void getArchiveHasBuilderForLabel() throws Exception {
+		EphemeralBuilder builder = new EphemeralBuilder(this.owner, this.image, this.targetImage, this.metadata,
+				this.creator, this.env, this.buildpacks);
+		ImageConfig config = builder.getArchive().getImageConfig();
+		assertThat(config.getLabels())
+				.contains(entry(EphemeralBuilder.BUILDER_FOR_LABEL_NAME, this.targetImage.toString()));
+	}
+
+	@Test
 	void getArchiveContainsBuildpackLayers() throws Exception {
 		List<Buildpack> buildpackList = new ArrayList<>();
 		buildpackList.add(new TestBuildpack("example/buildpack1", "0.0.1"));
 		buildpackList.add(new TestBuildpack("example/buildpack2", "0.0.2"));
 		buildpackList.add(new TestBuildpack("example/buildpack3", "0.0.3"));
 		this.buildpacks = Buildpacks.of(buildpackList);
-		EphemeralBuilder builder = new EphemeralBuilder(this.owner, this.image, this.metadata, this.creator, null,
-				this.buildpacks);
+		EphemeralBuilder builder = new EphemeralBuilder(this.owner, this.image, this.targetImage, this.metadata,
+				this.creator, null, this.buildpacks);
 		assertBuildpackLayerContent(builder, 0, "/cnb/buildpacks/example_buildpack1/0.0.1/buildpack.toml");
 		assertBuildpackLayerContent(builder, 1, "/cnb/buildpacks/example_buildpack2/0.0.2/buildpack.toml");
 		assertBuildpackLayerContent(builder, 2, "/cnb/buildpacks/example_buildpack3/0.0.3/buildpack.toml");
@@ -187,14 +165,6 @@
 	private void assertBuildpackLayerContent(EphemeralBuilder builder, int index, String s) throws Exception {
 		File buildpackDirectory = unpack(getLayer(builder.getArchive(), index), "buildpack");
 		assertThat(new File(buildpackDirectory, s)).usingCharset(StandardCharsets.UTF_8).hasContent("[test]");
-=======
-	void getArchiveHasBuilderForLabel() throws Exception {
-		EphemeralBuilder builder = new EphemeralBuilder(this.owner, this.image, this.targetImage, this.metadata,
-				this.creator, this.env);
-		ImageConfig config = builder.getArchive().getImageConfig();
-		assertThat(config.getLabels())
-				.contains(entry(EphemeralBuilder.BUILDER_FOR_LABEL_NAME, this.targetImage.toString()));
->>>>>>> c8ff874e
 	}
 
 	private TarArchiveInputStream getLayer(ImageArchive archive, int index) throws Exception {
